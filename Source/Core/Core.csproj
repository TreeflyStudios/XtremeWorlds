--- conflicted
+++ resolved
@@ -22,13 +22,9 @@
 	<PackageReference Include="Microsoft.Extensions.Configuration.UserSecrets" />
 	<PackageReference Include="Microsoft.Extensions.Logging.Configuration" />
 	<PackageReference Include="Microsoft.Extensions.Logging.Console" />
-<<<<<<< HEAD
-=======
 	<PackageReference Include="MonoGame.Extended" />
-    <PackageReference Include="MonoGame.Framework.WindowsDX" />
->>>>>>> 8a7cb5ba
-    <PackageReference Include="Newtonsoft.Json" />
-    <PackageReference Include="Npgsql" />
+  <PackageReference Include="Newtonsoft.Json" />
+  <PackageReference Include="Npgsql" />
   </ItemGroup>
   <ItemGroup>
     <Reference Include="KeraLua">
