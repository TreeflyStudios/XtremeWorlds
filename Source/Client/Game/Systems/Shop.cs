--- conflicted
+++ resolved
@@ -16,12 +16,7 @@
             Core.Type.Shop[index].Name = "";
             Core.Type.Shop[index].TradeItem = new Core.Type.TradeItemStruct[Constant.MAX_TRADES];
             for (int x = 0; x < Constant.MAX_TRADES; x++)
-<<<<<<< HEAD
-            {
-                Core.Type.Shop[index].TradeItem = new Core.Type.TradeItemStruct[x + 1];
-=======
             {            
->>>>>>> 10a4f398
                 Core.Type.Shop[index].TradeItem[x].Item = -1;
                 Core.Type.Shop[index].TradeItem[x].CostItem = - 1;
             }
