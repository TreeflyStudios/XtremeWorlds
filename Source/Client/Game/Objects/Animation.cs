--- conflicted
+++ resolved
@@ -399,12 +399,8 @@
             var buffer = new ByteStream(4);
             buffer.WriteInt32((int)Packets.ClientPackets.CRequestAnimation);
             buffer.WriteInt32(animationNum);
-<<<<<<< HEAD
 
             NetworkConfig.Socket.SendData(buffer.UnreadData, buffer.WritePosition);
-=======
-            NetworkConfig.Socket.SendData(buffer.Data, buffer.Head);
->>>>>>> eb4df63c
             buffer.Dispose();
         }
         #endregion
