--- conflicted
+++ resolved
@@ -1608,17 +1608,10 @@
                         // Handle window dragging only if dragging is enabled
                         if (entState == Core.Enum.EntState.MouseMove && GameClient.IsMouseButtonDown(Core.Enum.MouseButton.Left))
                         {
-<<<<<<< HEAD
-                            if (ActiveWindow > 0)
-                            {
-                                withBlock = Windows[ActiveWindow];
-                                if (withBlock.CanDrag && withBlock.Enabled && withBlock.Visible)
-=======
                             if (ActiveWindow > 0 && isDragging)
                             {
                                 withBlock = Windows[ActiveWindow];
                                 if (canDrag && withBlock.CanDrag && withBlock.Enabled && withBlock.Visible)
->>>>>>> 1b72d876
                                 {
                                     withBlock.Left = GameLogic.Clamp((int)(withBlock.Left + (GameState.CurMouseX - withBlock.Left - withBlock.MovedX)), 0, (int)(GameState.ResolutionWidth - withBlock.Width));
                                     withBlock.Top = GameLogic.Clamp((int)(withBlock.Top + (GameState.CurMouseY - withBlock.Top - withBlock.MovedY)), 0, (int)(GameState.ResolutionHeight - withBlock.Height));
