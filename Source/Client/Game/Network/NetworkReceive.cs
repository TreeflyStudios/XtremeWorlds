--- conflicted
+++ resolved
@@ -1072,13 +1072,8 @@
         private static void Packet_Clock(ref byte[] data)
         {
             var buffer = new ByteStream(data);
-<<<<<<< HEAD
-            TimeType.Instance.GameSpeed = buffer.ReadInt32();
-            TimeType.Instance.Time = new DateTime(BitConverter.ToInt64(buffer.ReadBytes().ToArray(), 0));
-=======
             Clock.Instance.GameSpeed = buffer.ReadInt32();
             Clock.Instance.Time = new DateTime(BitConverter.ToInt64(buffer.ReadBytes(), 0));
->>>>>>> 496022be
 
             buffer.Dispose();
         }
