﻿using System.Data.Common;
using Core;
using Microsoft.VisualBasic;
using Microsoft.VisualBasic.CompilerServices;
using Mirage.Sharp.Asfw;
<<<<<<< HEAD
using Rectangle = Microsoft.Xna.Framework.Rectangle;
=======
using static Core.Enum;
>>>>>>> dc6d2eff
using static Core.Global.Command;

namespace Client
{

    static class GameLogic
    {
        public static void ProcessNPCMovement(double MapNPCNum)
        {
            // Check if NPC is walking, and if so process moving them over
            if (Core.Type.MyMapNPC[(int)MapNPCNum].Moving == (byte)Core.Enum.MovementType.Walking)
            {

                switch (Core.Type.MyMapNPC[(int)MapNPCNum].Dir)
                {
                    case (int)Core.Enum.DirectionType.Up:
                    {
                        Core.Type.MyMapNPC[(int)MapNPCNum].YOffset = (int)Math.Round(Core.Type.MyMapNPC[(int)MapNPCNum].YOffset - GameState.ElapsedTime / 1000d * (GameState.WalkSpeed * GameState.SizeY));
                        if (Core.Type.MyMapNPC[(int)MapNPCNum].YOffset < 0)
                            Core.Type.MyMapNPC[(int)MapNPCNum].YOffset = 0;
                        break;
                    }

                    case (int)Core.Enum.DirectionType.Down:
                    {
                        Core.Type.MyMapNPC[(int)MapNPCNum].YOffset = (int)Math.Round(Core.Type.MyMapNPC[(int)MapNPCNum].YOffset + GameState.ElapsedTime / 1000d * (GameState.WalkSpeed * GameState.SizeY));
                        if (Core.Type.MyMapNPC[(int)MapNPCNum].YOffset > 0)
                            Core.Type.MyMapNPC[(int)MapNPCNum].YOffset = 0;
                        break;
                    }

                    case (int)Core.Enum.DirectionType.Left:
                    {
                        Core.Type.MyMapNPC[(int)MapNPCNum].XOffset = (int)Math.Round(Core.Type.MyMapNPC[(int)MapNPCNum].XOffset - GameState.ElapsedTime / 1000d * (GameState.WalkSpeed * GameState.SizeX));
                        if (Core.Type.MyMapNPC[(int)MapNPCNum].XOffset < 0)
                            Core.Type.MyMapNPC[(int)MapNPCNum].XOffset = 0;
                        break;
                    }

                    case (int)Core.Enum.DirectionType.Right:
                    {
                        Core.Type.MyMapNPC[(int)MapNPCNum].XOffset = (int)Math.Round(Core.Type.MyMapNPC[(int)MapNPCNum].XOffset + GameState.ElapsedTime / 1000d * (GameState.WalkSpeed * GameState.SizeX));
                        if (Core.Type.MyMapNPC[(int)MapNPCNum].XOffset > 0)
                            Core.Type.MyMapNPC[(int)MapNPCNum].XOffset = 0;
                        break;
                    }
                }

                // Check if completed walking over to the next tile
                if (Core.Type.MyMapNPC[(int)MapNPCNum].Moving > 0)
                {
                    if (Core.Type.MyMapNPC[(int)MapNPCNum].Dir == (int)Core.Enum.DirectionType.Right | Core.Type.MyMapNPC[(int)MapNPCNum].Dir == (int)Core.Enum.DirectionType.Down)
                    {
                        if (Core.Type.MyMapNPC[(int)MapNPCNum].XOffset >= 0 & Core.Type.MyMapNPC[(int)MapNPCNum].YOffset >= 0)
                        {
                            Core.Type.MyMapNPC[(int)MapNPCNum].Moving = 0;
                            if (Core.Type.MyMapNPC[(int)MapNPCNum].Steps == 1)
                            {
                                Core.Type.MyMapNPC[(int)MapNPCNum].Steps = 3;
                            }
                            else
                            {
                                Core.Type.MyMapNPC[(int)MapNPCNum].Steps = 1;
                            }
                        }
                    }
                    else if (Core.Type.MyMapNPC[(int)MapNPCNum].XOffset <= 0 & Core.Type.MyMapNPC[(int)MapNPCNum].YOffset <= 0)
                    {
                        Core.Type.MyMapNPC[(int)MapNPCNum].Moving = 0;
                        if (Core.Type.MyMapNPC[(int)MapNPCNum].Steps == 1)
                        {
                            Core.Type.MyMapNPC[(int)MapNPCNum].Steps = 3;
                        }
                        else
                        {
                            Core.Type.MyMapNPC[(int)MapNPCNum].Steps = 1;
                        }
                    }
                }
            }
        }

        internal static bool IsInBounds()
        {
            bool IsInBoundsRet = false;

            if (GameState.CurX >= 0 & GameState.CurX <= Core.Type.MyMap.MaxX)
            {
                if (GameState.CurY >= 0 & GameState.CurY <= Core.Type.MyMap.MaxY)
                {
                    IsInBoundsRet = true;
                }
            }

            return IsInBoundsRet;

        }

        public static bool GameStarted()
        {
            bool GameStartedRet = default;
            GameStartedRet = false;
            if (GameState.InGame == false)
                return GameStartedRet;
            if (GameState.MapData == false)
                return GameStartedRet;
            if (GameState.PlayerData == false)
                return GameStartedRet;
            GameStartedRet = true;
            return GameStartedRet;
        }

        internal static void CreateActionMsg(string message, int color, byte msgType, int x, int y)
        {

            GameState.ActionMsgIndex = (byte)(GameState.ActionMsgIndex + 1);
            if (GameState.ActionMsgIndex >= byte.MaxValue)
                GameState.ActionMsgIndex = 1;

            {
                ref var withBlock = ref Core.Type.ActionMsg[GameState.ActionMsgIndex];
                withBlock.Message = message;
                withBlock.Color = color;
                withBlock.Type = msgType;
                withBlock.Created = General.GetTickCount();
                withBlock.Scroll = 0;
                withBlock.X = x;
                withBlock.Y = y;
            }

            if (Core.Type.ActionMsg[GameState.ActionMsgIndex].Type == (int)Core.Enum.ActionMsgType.Scroll)
            {
                Core.Type.ActionMsg[GameState.ActionMsgIndex].Y = Core.Type.ActionMsg[GameState.ActionMsgIndex].Y + Rand(-2, 6);
                Core.Type.ActionMsg[GameState.ActionMsgIndex].X = Core.Type.ActionMsg[GameState.ActionMsgIndex].X + Rand(-8, 8);
            }

        }

        internal static int Rand(int maxNumber, int minNumber = 0)
        {
            if (minNumber > maxNumber)
            {
                int t = minNumber;
                minNumber = maxNumber;
                maxNumber = t;
            }

            return (int)Math.Round(General.Random.NextDouble(minNumber, maxNumber));
        }

        // BitWise Operators for directional blocking
        internal static void SetDirBlock(ref byte blockvar, ref byte dir, bool block)
        {
            if (block)
            {
                blockvar = (byte)(blockvar | (long)Math.Round(Math.Pow(2d, dir)));
            }
            else
            {
                blockvar = (byte)(blockvar & ~(byte)Math.Pow(2d, dir));
            }
        }

        internal static bool IsDirBlocked(ref byte blockvar, ref byte dir)
        {
            return Conversions.ToBoolean(blockvar & (long)Math.Round(Math.Pow(2d, dir)));
        }

        internal static string ConvertCurrency(int amount)
        {
            string ConvertCurrencyRet = default;

            if (Conversion.Int(amount) < 10000)
            {
                ConvertCurrencyRet = amount.ToString();
            }
            else if (Conversion.Int(amount) < 999999)
            {
                ConvertCurrencyRet = Conversion.Int(amount / 1000d) + "k";
            }
            else if (Conversion.Int(amount) < 999999999)
            {
                ConvertCurrencyRet = Conversion.Int(amount / 1000000d) + "m";
            }
            else
            {
                ConvertCurrencyRet = Conversion.Int(amount / 1000000000d) + "b";
            }

            return ConvertCurrencyRet;

        }

        public static void HandlePressEnter()
        {
            var chatText = default(string);
            string name;
            int i;
            int n;
            string[] command;
            ByteStream buffer;

            if (GameState.InGame)
            {
                chatText = Gui.Windows[Gui.GetWindowIndex("winChat")].Controls[(int)Gui.GetControlIndex("winChat", "txtChat")].Text;
            }

            chatText = chatText.Replace("\0", string.Empty);

            // hide/show chat window
            if (string.IsNullOrEmpty(chatText))
            {
                if (Gui.Windows[Gui.GetWindowIndex("winChat")].Visible == true)
                {
                    Gui.Windows[Gui.GetWindowIndex("winChat")].Controls[(int)Gui.GetControlIndex("winChat", "txtChat")].Text = "";
                    Gui.HideChat();
                    return;
                }
            }

            // Admin message
            if (Strings.Left(chatText, 1) == "@")
            {
                chatText = Strings.Mid(chatText, 2, Strings.Len(chatText) - 1);

                if (Strings.Len(chatText) > 0)
                {
                    NetworkSend.AdminMsg(chatText);
                }

                Gui.Windows[Gui.GetWindowIndex("winChat")].Controls[(int)Gui.GetControlIndex("winChat", "txtChat")].Text = "";
                return;
            }

            // Broadcast message
            if (Strings.Left(chatText, 1) == "'")
            {
                chatText = Strings.Mid(chatText, 2, Strings.Len(chatText) - 1);

                if (Strings.Len(chatText) > 0)
                {
                    NetworkSend.BroadcastMsg(chatText);
                }

                Gui.Windows[Gui.GetWindowIndex("winChat")].Controls[(int)Gui.GetControlIndex("winChat", "txtChat")].Text = "";
                return;
            }

            // party message
            if (Strings.Left(chatText, 1) == "-")
            {
                chatText = Strings.Mid(chatText, 2, Strings.Len(chatText) - 1);

                if (Strings.Len(chatText) > 0)
                {
                    Party.SendPartyChatMsg(chatText);
                }

                Gui.Windows[Gui.GetWindowIndex("winChat")].Controls[(int)Gui.GetControlIndex("winChat", "txtChat")].Text = "";
                return;
            }

            // Player message
            if (Strings.Left(chatText, 1) == "!")
            {
                chatText = Strings.Mid(chatText, 2, Strings.Len(chatText) - 1);
                name = "";

                // Get the desired player from the user text
                var loopTo = Strings.Len(chatText);
                for (i = 0; i < loopTo; i++)
                {

                    if ((Strings.Mid(chatText, i, 1) ?? "") != (Strings.Space(1) ?? ""))
                    {
                        name = name + Strings.Mid(chatText, i, 1);
                    }
                    else
                    {
                        break;
                    }

                }

                chatText = Strings.Mid(chatText, i, Strings.Len(chatText) - 1);

                // Make sure they are actually sending something
                if (Strings.Len(chatText) > 0)
                {
                    // Send the message to the player
                    NetworkSend.PlayerMsg(chatText, name);
                }
                else
                {
                    Text.AddText(Languages.Language.Chat.PlayerMsg, (int)Core.Enum.ColorType.Yellow);
                }

                goto Continue1;
            }

            if (Strings.Left(chatText, 1) == "/")
            {
                command = Strings.Split(chatText, Strings.Space(1));

                switch (command[0] ?? "")
                {
                    case "/emote":
                    {
                        // Checks to make sure we have more than one string in the array
                        if (Information.UBound(command) < 1 || !Information.IsNumeric(command[1]))
                        {
                            Text.AddText(Languages.Language.Chat.Emote, (int)Core.Enum.ColorType.Yellow);
                            goto Continue1;
                        }

                        NetworkSend.SendUseEmote(Conversions.ToInteger(command[1]));
                        break;
                    }

                    case "/help":
                    {
                        Text.AddText(Languages.Language.Chat.Help1, (int)Core.Enum.ColorType.Yellow);
                        Text.AddText(Languages.Language.Chat.Help2, (int)Core.Enum.ColorType.Yellow);
                        Text.AddText(Languages.Language.Chat.Help3, (int)Core.Enum.ColorType.Yellow);
                        Text.AddText(Languages.Language.Chat.Help4, (int)Core.Enum.ColorType.Yellow);
                        Text.AddText(Languages.Language.Chat.Help5, (int)Core.Enum.ColorType.Yellow);
                        Text.AddText(Languages.Language.Chat.Help6, (int)Core.Enum.ColorType.Yellow);
                        break;
                    }

                    case "/info":
                    {
                        if (GameState.MyTarget >= 0)
                        {
                            if (GameState.MyTargetType == (int)Core.Enum.TargetType.Player)
                            {
                                NetworkSend.SendPlayerInfo(GetPlayerName(GameState.MyTarget));
                                goto Continue1;
                            }
                        }

                        // Checks to make sure we have more than one string in the array
                        if (Information.UBound(command) < 1 || Information.IsNumeric(command[1]))
                        {
                            Text.AddText(Languages.Language.Chat.Info, (int)Core.Enum.ColorType.Yellow);
                            goto Continue1;
                        }

                        NetworkSend.SendPlayerInfo(command[1]);
                        break;
                    }

                    // Whos Online
                    case "/who":
                    {
                        NetworkSend.SendWhosOnline();
                        break;
                    }

                    // Requets level up
                    case "/levelup":
                    {
                        NetworkSend.SendRequestLevelUp();
                        break;
                    }

                    // Checking fps
                    case "/fps":
                    {
                        GameState.Bfps = !GameState.Bfps;
                        break;
                    }

                    case "/lps":
                    {
                        GameState.Blps = !GameState.Blps;
                        break;
                    }

                    // Request stats
                    case "/stats":
                    {
                        buffer = new ByteStream(4);
                        buffer.WriteInt32((int)Packets.ClientPackets.CGetStats);
                        NetworkConfig.Socket.SendData(buffer.Data, buffer.Head);
                        buffer.Dispose();
                        break;
                    }

                    case "/party":
                    {
                        if (GameState.MyTarget >= 0)
                        {
                            if (GameState.MyTargetType == (int)Core.Enum.TargetType.Player)
                            {
                                Party.SendPartyRequest(GetPlayerName(GameState.MyTarget));
                                goto Continue1;
                            }
                        }

                        // Make sure they are actually sending something
                        if (Information.UBound(command) < 1 || Information.IsNumeric(command[1]))
                        {
                            Text.AddText(Languages.Language.Chat.Party, (int)Core.Enum.ColorType.BrightRed);
                            goto Continue1;
                        }

                        Party.SendPartyRequest(command[1]);
                        break;
                    }

                    // Join party
                    case "/join":
                    {
                        Party.SendAcceptParty();
                        break;
                    }

                    // Leave party
                    case "/leave":
                    {
                        Party.SendLeaveParty();
                        break;
                    }

                    // Trade
                    case "/trade":
                    {
                        if (GameState.MyTarget >= 0)
                        {
                            if (GameState.MyTargetType == (int)Core.Enum.TargetType.Player)
                            {
                                Trade.SendTradeRequest(GetPlayerName(GameState.MyTarget));
                                goto Continue1;
                            }
                        }

                        // Make sure they are actually sending something
                        if (Information.UBound(command) < 1 || Information.IsNumeric(command[1]))
                        {
                            Text.AddText(Languages.Language.Chat.Trade, (int)Core.Enum.ColorType.BrightRed);
                            goto Continue1;
                        }

                        Trade.SendTradeRequest(command[1]);
                        break;
                    }

                    // // Moderator Admin Commands //
                    // Admin Help
                    case "/admin":
                    {
                        if (GetPlayerAccess(GameState.MyIndex) < (int)Core.Enum.AccessType.Moderator)
                        {
                            Text.AddText(Languages.Language.Chat.AccessAlert, (int)Core.Enum.ColorType.BrightRed);
                            goto Continue1;
                        }

                        Text.AddText(Languages.Language.Chat.Admin1, (int)Core.Enum.ColorType.Yellow);
                        Text.AddText(Languages.Language.Chat.Admin2, (int)Core.Enum.ColorType.Yellow);
                        Text.AddText(Languages.Language.Chat.AdminGblMsg, (int)Core.Enum.ColorType.Yellow);
                        Text.AddText(Languages.Language.Chat.AdminPvtMsg, (int)Core.Enum.ColorType.Yellow);
                        break;
                    }

                    case "/acp":
                    {
                        NetworkSend.SendRequestAdmin();
                        break;
                    }

                    // Kicking a player
                    case "/kick":
                    {

                        if (GetPlayerAccess(GameState.MyIndex) < (int)Core.Enum.AccessType.Moderator)
                        {
                            Text.AddText(Languages.Language.Chat.AccessAlert, (int)Core.Enum.ColorType.BrightRed);
                            goto Continue1;
                        }

                        if (Information.UBound(command) < 1 || Information.IsNumeric(command[1]))
                        {
                            Text.AddText(Languages.Language.Chat.Kick, (int)Core.Enum.ColorType.Yellow);
                            goto Continue1;
                        }

                        NetworkSend.SendKick(command[1]);
                        break;
                    }

                    // // Mapper Admin Commands //
                    // Location
                    case "/loc":
                    {

                        if (GetPlayerAccess(GameState.MyIndex) < (int)Core.Enum.AccessType.Mapper)
                        {
                            Text.AddText(Languages.Language.Chat.AccessAlert, (int)Core.Enum.ColorType.BrightRed);
                            goto Continue1;
                        }

                        GameState.BLoc = !GameState.BLoc;
                        break;
                    }

                    // Warping to a player
                    case "/warpmeto":
                    {

                        if (GetPlayerAccess(GameState.MyIndex) < (int)Core.Enum.AccessType.Mapper)
                        {
                            Text.AddText(Languages.Language.Chat.AccessAlert, (int)Core.Enum.ColorType.BrightRed);
                            goto Continue1;
                        }

                        if (Information.UBound(command) < 1 || Information.IsNumeric(command[1]))
                        {
                            Text.AddText(Languages.Language.Chat.WarpMeTo, (int)Core.Enum.ColorType.BrightRed);
                            goto Continue1;
                        }

                        NetworkSend.WarpMeTo(command[1]);
                        break;
                    }

                    // Warping a player to you
                    case "/warptome":
                    {

                        if (GetPlayerAccess(GameState.MyIndex) < (int)Core.Enum.AccessType.Mapper)
                        {
                            Text.AddText(Languages.Language.Chat.AccessAlert, (int)Core.Enum.ColorType.BrightRed);
                            goto Continue1;
                        }

                        if (Information.UBound(command) < 1 || Information.IsNumeric(command[1]))
                        {
                            Text.AddText(Languages.Language.Chat.WarpToMe, (int)Core.Enum.ColorType.BrightRed);
                            goto Continue1;
                        }

                        NetworkSend.WarpToMe(command[1]);
                        break;
                    }

                    // Warping to a map
                    case "/warpto":
                    {

                        if (GetPlayerAccess(GameState.MyIndex) < (int)Core.Enum.AccessType.Mapper)
                        {
                            Text.AddText(Languages.Language.Chat.AccessAlert, (int)Core.Enum.ColorType.BrightRed);
                            goto Continue1;
                        }

                        if (Information.UBound(command) < 1 || !Information.IsNumeric(command[1]))
                        {
                            Text.AddText(Languages.Language.Chat.WarpTo, (int)Core.Enum.ColorType.BrightRed);
                            goto Continue1;
                        }

                        n = Conversions.ToInteger(command[1]);

                        // Check to make sure its a valid map #
                        if (n > 0 & n < Constant.MAX_MAPS)
                        {
                            NetworkSend.WarpTo(n);
                        }
                        else
                        {
                            Text.AddText(Languages.Language.Chat.InvalidMap, (int)Core.Enum.ColorType.BrightRed);
                        }

                        break;
                    }

                    // Setting sprite
                    case "/sprite":
                    {

                        if (GetPlayerAccess(GameState.MyIndex) < (int)Core.Enum.AccessType.Mapper)
                        {
                            Text.AddText(Languages.Language.Chat.AccessAlert, (int)Core.Enum.ColorType.BrightRed);
                            goto Continue1;
                        }

                        if (Information.UBound(command) < 1 || !Information.IsNumeric(command[1]))
                        {
                            Text.AddText(Languages.Language.Chat.Sprite, (int)Core.Enum.ColorType.BrightRed);
                            goto Continue1;
                        }

                        NetworkSend.SendSetSprite(Conversions.ToInteger(command[1]));
                        break;
                    }

                    // Map report
                    case "/mapreport":
                    {

                        if (GetPlayerAccess(GameState.MyIndex) < (int)Core.Enum.AccessType.Mapper)
                        {
                            Text.AddText(Languages.Language.Chat.AccessAlert, (int)Core.Enum.ColorType.BrightRed);
                            goto Continue1;
                        }

                        NetworkSend.SendRequestMapReport();
                        break;
                    }

                    // Respawn request
                    case "/respawn":
                    {

                        if (GetPlayerAccess(GameState.MyIndex) < (int)Core.Enum.AccessType.Mapper)
                        {
                            Text.AddText(Languages.Language.Chat.AccessAlert, (int)Core.Enum.ColorType.BrightRed);
                            goto Continue1;
                        }

                        Map.SendMapRespawn();
                        break;
                    }

                    case "/editmap":
                    {

                        if (GetPlayerAccess(GameState.MyIndex) < (int)Core.Enum.AccessType.Mapper)
                        {
                            Text.AddText(Languages.Language.Chat.AccessAlert, (int)Core.Enum.ColorType.BrightRed);
                            goto Continue1;
                        }

                        Map.SendRequestEditMap();
                        break;
                    }

                    // // Moderator Commands //
                    // Welcome change
                    case "/welcome":
                    {

                        if (GetPlayerAccess(GameState.MyIndex) < (int)Core.Enum.AccessType.Moderator)
                        {
                            Text.AddText(Languages.Language.Chat.AccessAlert, (int)Core.Enum.ColorType.BrightRed);
                            goto Continue1;
                        }

                        if (Information.UBound(command) < 1)
                        {
                            Text.AddText(Languages.Language.Chat.Welcome, (int)Core.Enum.ColorType.BrightRed);
                            goto Continue1;
                        }

                        NetworkSend.SendMotdChange(Strings.Right(chatText, Strings.Len(chatText) - 5));
                        break;
                    }

                    // Check the ban list
                    case "/banlist":
                    {

                        if (GetPlayerAccess(GameState.MyIndex) < (int)Core.Enum.AccessType.Moderator)
                        {
                            Text.AddText(Languages.Language.Chat.AccessAlert, (int)Core.Enum.ColorType.BrightRed);
                            goto Continue1;
                        }

                        NetworkSend.SendBanList();
                        break;
                    }

                    // Banning a player
                    case "/ban":
                    {

                        if (GetPlayerAccess(GameState.MyIndex) < (int)Core.Enum.AccessType.Moderator)
                        {
                            Text.AddText(Languages.Language.Chat.AccessAlert, (int)Core.Enum.ColorType.BrightRed);
                            goto Continue1;
                        }

                        if (Information.UBound(command) < 1)
                        {
                            Text.AddText(Languages.Language.Chat.Ban, (int)Core.Enum.ColorType.BrightRed);
                            goto Continue1;
                        }

                        NetworkSend.SendBan(command[1]);
                        break;
                    }

                    // // Owner Admin Commands //
                    // Giving another player access
                    case "/bandestroy":
                    {

                        if (GetPlayerAccess(GameState.MyIndex) < (int)Core.Enum.AccessType.Owner)
                        {
                            Text.AddText(Languages.Language.Chat.AccessAlert, (int)Core.Enum.ColorType.BrightRed);
                            goto Continue1;
                        }

                        NetworkSend.SendBanDestroy();
                        break;
                    }

                    case "/access":
                    {

                        if (GetPlayerAccess(GameState.MyIndex) < (int)Core.Enum.AccessType.Owner)
                        {
                            Text.AddText(Languages.Language.Chat.AccessAlert, (int)Core.Enum.ColorType.BrightRed);
                            goto Continue1;
                        }

                        if ((Information.UBound(command) < 2 || Information.IsNumeric(command[1])) | !Information.IsNumeric(command[2]))
                        {
                            Text.AddText(Languages.Language.Chat.Access, (int)Core.Enum.ColorType.Yellow);
                            goto Continue1;
                        }

                        NetworkSend.SendSetAccess(command[1], (byte)Conversions.ToLong(command[2]));
                        break;
                    }

                    // // Developer Admin Commands //
                    case "/editresource":
                    {

                        if (GetPlayerAccess(GameState.MyIndex) < (int)Core.Enum.AccessType.Developer)
                        {
                            Text.AddText(Languages.Language.Chat.AccessAlert, (int)Core.Enum.ColorType.BrightRed);
                            goto Continue1;
                        }

                        NetworkSend.SendRequestEditResource();
                        break;
                    }

                    case "/editanimation":
                    {

                        if (GetPlayerAccess(GameState.MyIndex) < (int)Core.Enum.AccessType.Developer)
                        {
                            Text.AddText(Languages.Language.Chat.AccessAlert, (int)Core.Enum.ColorType.BrightRed);
                            goto Continue1;
                        }

                        NetworkSend.SendRequestEditAnimation();
                        break;
                    }

                    case "/editpet":
                    {

                        if (GetPlayerAccess(GameState.MyIndex) < (int)Core.Enum.AccessType.Developer)
                        {
                            Text.AddText(Languages.Language.Chat.AccessAlert, (int)Core.Enum.ColorType.BrightRed);
                            goto Continue1;
                        }

                        Pet.SendRequestEditPet();
                        break;
                    }

                    case "/edititem":
                    {

                        if (GetPlayerAccess(GameState.MyIndex) < (int)Core.Enum.AccessType.Developer)
                        {
                            Text.AddText(Languages.Language.Chat.AccessAlert, (int)Core.Enum.ColorType.BrightRed);
                            goto Continue1;
                        }

                        NetworkSend.SendRequestEditItem();
                        break;
                    }

                    case "/editprojectile":
                    {

                        if (GetPlayerAccess(GameState.MyIndex) < (int)Core.Enum.AccessType.Developer)
                        {
                            Text.AddText(Languages.Language.Chat.AccessAlert, (int)Core.Enum.ColorType.BrightRed);
                            goto Continue1;
                        }

                        Projectile.SendRequestEditProjectiles();
                        break;
                    }

                    case "/editnpc":
                    {

                        if (GetPlayerAccess(GameState.MyIndex) < (int)Core.Enum.AccessType.Developer)
                        {
                            Text.AddText(Languages.Language.Chat.AccessAlert, (int)Core.Enum.ColorType.BrightRed);
                            goto Continue1;
                        }

                        NetworkSend.SendRequestEditNPC();
                        break;
                    }

                    case "/editjob":
                    {

                        if (GetPlayerAccess(GameState.MyIndex) < (int)Core.Enum.AccessType.Developer)
                        {
                            Text.AddText(Languages.Language.Chat.AccessAlert, (int)Core.Enum.ColorType.BrightRed);
                            goto Continue1;
                        }

                        NetworkSend.SendRequestEditJob();
                        break;
                    }

                    case "/editskill":
                    {

                        if (GetPlayerAccess(GameState.MyIndex) < (int)Core.Enum.AccessType.Developer)
                        {
                            Text.AddText(Languages.Language.Chat.AccessAlert, (int)Core.Enum.ColorType.BrightRed);
                            goto Continue1;
                        }

                        NetworkSend.SendRequestEditSkill();
                        break;
                    }

                    case "/editshop":
                    {
                        if (GetPlayerAccess(GameState.MyIndex) < (int)Core.Enum.AccessType.Developer)
                        {
                            Text.AddText(Languages.Language.Chat.AccessAlert, (int)Core.Enum.ColorType.BrightRed);
                            goto Continue1;
                        }

                        NetworkSend.SendRequestEditShop();
                        break;
                    }

                    case "/editmoral":
                    {
                        if (GetPlayerAccess(GameState.MyIndex) < (int)Core.Enum.AccessType.Developer)
                        {
                            Text.AddText(Languages.Language.Chat.AccessAlert, (int)Core.Enum.ColorType.BrightRed);
                            goto Continue1;
                        }

                        NetworkSend.SendRequestEditMoral();
                        break;
                    }

                    case var @case when @case == "":
                    {
                        break;
                    }

                    default:
                    {
                        Text.AddText(Languages.Language.Chat.InvalidCmd, (int)Core.Enum.ColorType.BrightRed);
                        break;
                    }
                }
            }

            else if (Strings.Len(chatText) > 0) // Say message
            {
                NetworkSend.SayMsg(chatText);
            }

        Continue1:
            ;

            Gui.Windows[Gui.GetWindowIndex("winChat")].Controls[(int)Gui.GetControlIndex("winChat", "txtChat")].Text = "";
        }

        public static void CheckMapGetItem()
        {
            var buffer = new ByteStream(4);
            buffer = new ByteStream(4);

            if (General.GetTickCount() > Core.Type.Player[GameState.MyIndex].MapGetTimer + 250)
            {
                Core.Type.Player[GameState.MyIndex].MapGetTimer = General.GetTickCount();
                buffer.WriteInt32((int)Packets.ClientPackets.CMapGetItem);
                NetworkConfig.Socket.SendData(buffer.Data, buffer.Head);
            }

            buffer.Dispose();
        }

        public static void ClearActionMsg(byte index)
        {
            Core.Type.ActionMsg[index].Message = "";
            Core.Type.ActionMsg[index].Created = 0;
            Core.Type.ActionMsg[index].Type = 0;
            Core.Type.ActionMsg[index].Color = 0;
            Core.Type.ActionMsg[index].Scroll = 0;
            Core.Type.ActionMsg[index].X = 0;
            Core.Type.ActionMsg[index].Y = 0;
        }

        public static void UpdateDrawMapName()
        {
            if (Core.Type.MyMap.Moral > 0)
            {
                GameState.DrawMapNameColor = GameClient.QbColorToXnaColor(Core.Type.Moral[Core.Type.MyMap.Moral].Color);
            }
        }

        public static void AddChatBubble(int target, byte targetType, string msg, int Color)
        {
            int i;
            int index;

            // Set the global index
            GameState.ChatBubbleindex = GameState.ChatBubbleindex + 1;
            if (GameState.ChatBubbleindex < 1 | GameState.ChatBubbleindex > byte.MaxValue)
                GameState.ChatBubbleindex = 1;

            // Default to new bubble
            index = GameState.ChatBubbleindex;

            // Loop through and see if that player/NPC already has a chat bubble
            for (i = 0; i < byte.MaxValue; i++)
            {
                if (Core.Type.ChatBubble[i].TargetType == targetType)
                {
                    if (Core.Type.ChatBubble[i].Target == target)
                    {
                        // Reset master index
                        if (GameState.ChatBubbleindex > 1)
                            GameState.ChatBubbleindex = GameState.ChatBubbleindex - 1;

                        // We use this one now, yes?
                        index = i;
                        break;
                    }
                }
            }

            // Set the bubble up
            {
                ref var withBlock = ref Core.Type.ChatBubble[index];
                withBlock.Target = target;
                withBlock.TargetType = targetType;
                withBlock.Msg = msg;
                withBlock.Color = Color;
                withBlock.Timer = General.GetTickCount();
                withBlock.Active = Conversions.ToBoolean(1);
            }

        }

        public static void RemoveChatBubbles()
        {
            // Loop through and see if that player/NPC already has a chat bubble
            for (int i = 0; i <= GameState.ChatBubbleindex; i++)
            {
                ref var withBlock = ref Core.Type.ChatBubble[i];
                withBlock.Target = 0;
                withBlock.TargetType = 0;
                withBlock.Msg = "";
                withBlock.Color = 0;
                withBlock.Timer = 0;
                withBlock.Active = false;

            }
        }

        public static void DialogueAlert(byte Index)
        {
            var header = default(string);
            var body = default(string);
            var body2 = default(string);

            // find the body/header
            switch (Index)
            {
                case (byte)Core.Enum.DialogueMsg.Connection:
                {
                    header = "Invalid Connection";
                    body = "You lost connection to the game server.";
                    body2 = "Please try again later.";
                    GameState.InGame = false;
                    break;
                }

                case (byte)Core.Enum.DialogueMsg.Banned:
                {
                    header = "Banned";
                    body = "You have been banned, have a nice day!";
                    body2 = "Please send all ban appeals to an administrator.";
                    GameState.InGame = false;
                    break;
                }

                case (byte)Core.Enum.DialogueMsg.Kicked:
                {
                    header = "Kicked";
                    body = "You have been kicked.";
                    body2 = "Please try and behave.";
                    GameState.InGame = false;
                    break;
                }

                case (byte)Core.Enum.DialogueMsg.Outdated:
                {
                    header = "Wrong Version";
                    body = "Your game client is the wrong version.";
                    body2 = "Please try updating.";
                    break;
                }

                case (byte)Core.Enum.DialogueMsg.Maintenance:
                {
                    header = "Connection Refused";
                    body = "The server is currently going under maintenance.";
                    body2 = "Please try again soon.";
                    break;
                }

                case (byte)Core.Enum.DialogueMsg.NameTaken:
                {
                    header = "Invalid Name";
                    body = "This name is already in use.";
                    body2 = "Please try another name.";
                    break;
                }

                case (byte)Core.Enum.DialogueMsg.NameLength:
                {
                    header = "Invalid Name";
                    body = "This name is too short or too long.";
                    body2 = "Please try another name.";
                    break;
                }

                case (byte)Core.Enum.DialogueMsg.NameIllegal:
                {
                    header = "Invalid Name";
                    body = "This name contains illegal characters.";
                    body2 = "Please try another name.";
                    break;
                }

                case (byte)Core.Enum.DialogueMsg.Database:
                {
                    header = "Invalid Connection";
                    body = "Cannot connect to database.";
                    body2 = "Please try again later.";
                    break;
                }

                case (byte)Core.Enum.DialogueMsg.WrongPass:
                {
                    header = "Invalid Login";
                    body = "Invalid username or password.";
                    body2 = "Please try again.";
                    Gui.ClearPasswordTexts();
                    break;
                }

                case (byte)Core.Enum.DialogueMsg.Activate:
                {
                    header = "Inactive Account";
                    body = "Your account is not activated.";
                    body2 = "Please activate your account then try again.";
                    break;
                }

                case (byte)Core.Enum.DialogueMsg.MaxChar:
                {
                    header = "Cannot Merge";
                    body = "You cannot merge a full account.";
                    body2 = "Please clear a character slot.";
                    break;
                }

                case (byte)Core.Enum.DialogueMsg.DelChar:
                {
                    header = "Deleted Character";
                    body = "Your character was successfully deleted.";
                    body2 = "Please log on to continue playing.";
                    break;
                }

                case (byte)Core.Enum.DialogueMsg.CreateAccount:
                {
                    header = "Account Created";
                    body = "Your account was successfully created.";
                    body2 = "Now, you can play!";
                    break;
                }

                case (byte)Core.Enum.DialogueMsg.MultiAccount:
                {
                    header = "Multiple Accounts";
                    body = "Multiple accounts are not authorized.";
                    body2 = "Please logout and try again!";
                    break;
                }

                case (byte)Core.Enum.DialogueMsg.Login:
                {
                    header = "Cannot Login";
                    body = "This account does not exist.";
                    body2 = "Please try registering the account.";
                    break;
                }

                case (byte)Core.Enum.DialogueMsg.Crash:
                {
                    header = "Error";
                    body = "There was a network error.";
                    body2 = "Check logs folder for details.";

                    Gui.HideWindows();
                    Gui.ShowWindow(Gui.GetWindowIndex("winLogin"));
                    break;
                }
            }

            // set the dialogue up!
            Dialogue(header, body, body2, (byte)Core.Enum.DialogueType.Alert);
        }

        public static void CloseDialogue()
        {
            Gui.HideWindow(Gui.GetWindowIndex("winDialogue"));
        }

        public static void Dialogue(string header, string body, string body2, byte Index, byte style = 0, long Data1 = 0L, long Data2 = 0L, long Data3 = 0L, long Data4 = 0L, long Data5 = 0L)
        {
            if (Gui.Windows[Gui.GetWindowIndex("winDialogue")].Visible == true)
                return;

            // set buttons
            {
                var withBlock = Gui.Windows[Gui.GetWindowIndex("winDialogue")];
                if (style == (int)Core.Enum.DialogueStyle.YesNo)
                {
                    withBlock.Controls[(int)Gui.GetControlIndex("winDialogue", "btnYes")].Visible = true;
                    withBlock.Controls[(int)Gui.GetControlIndex("winDialogue", "btnNo")].Visible = true;
                    withBlock.Controls[(int)Gui.GetControlIndex("winDialogue", "btnOkay")].Visible = false;
                    withBlock.Controls[(int)Gui.GetControlIndex("winDialogue", "txtInput")].Visible = false;
                    withBlock.Controls[(int)Gui.GetControlIndex("winDialogue", "lblBody_2")].Visible = true;
                }
                else if (style == (int)Core.Enum.DialogueStyle.Okay)
                {
                    withBlock.Controls[(int)Gui.GetControlIndex("winDialogue", "btnYes")].Visible = false;
                    withBlock.Controls[(int)Gui.GetControlIndex("winDialogue", "btnNo")].Visible = false;
                    withBlock.Controls[(int)Gui.GetControlIndex("winDialogue", "btnOkay")].Visible = true;
                    withBlock.Controls[(int)Gui.GetControlIndex("winDialogue", "txtInput")].Visible = false;
                    withBlock.Controls[(int)Gui.GetControlIndex("winDialogue", "lblBody_2")].Visible = true;
                }
                else if (style == (int)Core.Enum.DialogueStyle.Input)
                {
                    withBlock.Controls[(int)Gui.GetControlIndex("winDialogue", "btnYes")].Visible = false;
                    withBlock.Controls[(int)Gui.GetControlIndex("winDialogue", "btnNo")].Visible = false;
                    withBlock.Controls[(int)Gui.GetControlIndex("winDialogue", "btnOkay")].Visible = true;
                    withBlock.Controls[(int)Gui.GetControlIndex("winDialogue", "txtInput")].Visible = true;
                    withBlock.Controls[(int)Gui.GetControlIndex("winDialogue", "lblBody_2")].Visible = false;
                }

                // set labels
                withBlock.Controls[(int)Gui.GetControlIndex("winDialogue", "lblHeader")].Text = header;
                withBlock.Controls[(int)Gui.GetControlIndex("winDialogue", "lblBody_1")].Text = body;
                withBlock.Controls[(int)Gui.GetControlIndex("winDialogue", "lblBody_2")].Text = body2;
                withBlock.Controls[(int)Gui.GetControlIndex("winDialogue", "txtInput")].Text = "";
            }

            // set it all up
            GameState.diaIndex = Index;
            GameState.diaData1 = Data1;
            GameState.diaData2 = Data2;
            GameState.diaData3 = Data3;
            GameState.diaData4 = Data4;
            GameState.diaData5 = Data5;
            GameState.diaStyle = style;

            // make the Gui.Windows visible
            Gui.ShowWindow(Gui.GetWindowIndex("winDialogue"), true);
        }

        public static void DialogueHandler(long index)
        {
            long value;
            string diaInput;
            int x;
            int y;

            diaInput = Gui.Windows[Gui.GetWindowIndex("winDialogue")].Controls[(int)Gui.GetControlIndex("winDialogue", "txtInput")].Text;

            // Find out which button
            if (index == 1L) // Okay button
            {
                // Dialogue index
                switch (GameState.diaIndex)
                {
                    case (long)Core.Enum.DialogueType.TradeAmount:
                    {
                        value = (long)Math.Round(Conversion.Val(diaInput));
                        Trade.TradeItem((int)GameState.diaData1, (int)value);
                        break;
                    }

                    case (long)Core.Enum.DialogueType.DepositItem:
                    {
                        value = (long)Math.Round(Conversion.Val(diaInput));
                        Bank.DepositItem((int)GameState.diaData1, (int)value);
                        break;
                    }

                    case (long)Core.Enum.DialogueType.WithdrawItem:
                    {
                        value = (long)Math.Round(Conversion.Val(diaInput));
                        Bank.WithdrawItem((byte)(int)GameState.diaData1, (int)value);
                        break;
                    }

                    case (long)Core.Enum.DialogueType.DropItem:
<<<<<<< HEAD
                    {
                        value = (long)Math.Round(Conversion.Val(diaInput));
                        NetworkSend.SendDropItem((int)GameState.diaData1, (int)value);
                        break;
                    }
=======
                        {
                            value = (long)Math.Round(Conversion.Val(diaInput));
                            NetworkSend.SendDropItem((int)GameState.diaData1, (int)value);
                            break;
                        }

                    case (long)Core.Enum.DialogueType.Info:
                        {
                            GameState.Info = true;
                            break;
                        }
>>>>>>> dc6d2eff
                }
            }

            else if (index == 2L) // Yes button
            {
                // Dialogue index
                switch (GameState.diaIndex)
                {
                    case (long)Core.Enum.DialogueType.Trade:
                    {
                        Trade.SendHandleTradeInvite(1);
                        break;
                    }

                    case (long)Core.Enum.DialogueType.Forget:
                    {
                        NetworkSend.ForgetSkill((int)GameState.diaData1);
                        break;
                    }

                    case (long)Core.Enum.DialogueType.Party:
                    {
                        Party.SendAcceptParty();
                        break;
                    }

                    case (long)Core.Enum.DialogueType.LootItem:
                    {
                        CheckMapGetItem();
                        break;
                    }

                    case (long)Core.Enum.DialogueType.DelChar:
                    {
                        NetworkSend.SendDelChar((byte)GameState.diaData1);
                        break;
                    }

                    case (long)Core.Enum.DialogueType.FillLayer:
                    {
                        if (GameState.diaData2 > 0L)
                        {
                            var loopTo = (int)Core.Type.MyMap.MaxX;
                            for (x = 0; x < loopTo; x++)
                            {
                                var loopTo1 = (int)Core.Type.MyMap.MaxY;
                                for (y = 0; y < loopTo1; y++)
                                {
                                    Core.Type.MyMap.Tile[x, y].Layer[(int)GameState.diaData1].X = (int)GameState.diaData3;
                                    Core.Type.MyMap.Tile[x, y].Layer[(int)GameState.diaData1].Y = (int)GameState.diaData4;
                                    Core.Type.MyMap.Tile[x, y].Layer[(int)GameState.diaData1].Tileset = (int)GameState.diaData5;
                                    Core.Type.MyMap.Tile[x, y].Layer[(int)GameState.diaData1].AutoTile = (byte)GameState.diaData2;
                                    Autotile.CacheRenderState(x, y, (int)GameState.diaData1);
                                }
                            }

                            // do a re-init so we can see our changes
                            Autotile.InitAutotiles();
                        }
                        else
                        {
                            var loopTo2 = (int)Core.Type.MyMap.MaxX;
                            for (x = 0; x < loopTo2; x++)
                            {
                                var loopTo3 = (int)Core.Type.MyMap.MaxY;
                                for (y = 0; y < loopTo3; y++)
                                {
                                    Core.Type.MyMap.Tile[x, y].Layer[(int)GameState.diaData1].X = (int)GameState.diaData3;
                                    Core.Type.MyMap.Tile[x, y].Layer[(int)GameState.diaData1].Y = (int)GameState.diaData4;
                                    Core.Type.MyMap.Tile[x, y].Layer[(int)GameState.diaData1].Tileset = (int)GameState.diaData5;
                                    Core.Type.MyMap.Tile[x, y].Layer[(int)GameState.diaData1].AutoTile = 0;
                                    Autotile.CacheRenderState(x, y, (int)GameState.diaData1);
                                }
                            }
                        }

                        break;
                    }

                    case (long)Core.Enum.DialogueType.ClearLayer:
                    {
                        var loopTo4 = (int)Core.Type.MyMap.MaxX;
                        for (x = 0; x < loopTo4; x++)
                        {
                            var loopTo5 = (int)Core.Type.MyMap.MaxY;
                            for (y = 0; y < loopTo5; y++)
                            {
                                {
                                    ref var withBlock = ref Core.Type.MyMap.Tile[x, y];
                                    withBlock.Layer[(int)GameState.diaData1].X = 0;
                                    withBlock.Layer[(int)GameState.diaData1].Y = 0;
                                    withBlock.Layer[(int)GameState.diaData1].Tileset = 0;
                                    withBlock.Layer[(int)GameState.diaData1].AutoTile = 0;
                                    Autotile.CacheRenderState(x, y, (int)GameState.diaData1);
                                }
                            }
                        }

                        break;
                    }

                    case (long)Core.Enum.DialogueType.ClearAttributes:
                    {
                        var loopTo6 = (int)Core.Type.MyMap.MaxX;
                        for (x = 0; x < loopTo6; x++)
                        {
                            var loopTo7 = (int)Core.Type.MyMap.MaxY;
                            for (y = 0; y < loopTo7; y++)
                            {
                                Core.Type.MyMap.Tile[x, y].Type = 0;
                                Core.Type.MyMap.Tile[x, y].Type2 = 0;
                            }
                        }

<<<<<<< HEAD
                        break;
                    }
=======
                    case (long)Core.Enum.DialogueType.FillAttributes:
                        {
                            TileType type = TileType.None;
                            var loopTo6 = (int)Core.Type.MyMap.MaxX;
                            for (x = 0; x < loopTo6; x++)
                            {
                                var loopTo7 = (int)Core.Type.MyMap.MaxY;
                                for (y = 0; y < loopTo7; y++)
                                {
                                    // blocked tile
                                    if (frmEditor_Map.Instance.optBlocked.Checked == true)
                                    {
                                        type = TileType.Blocked;
                                    }

                                    // warp tile
                                    if (frmEditor_Map.Instance.optWarp.Checked == true)
                                    {
                                        type = TileType.Warp;
                                    }

                                    // item spawn
                                    if (frmEditor_Map.Instance.optItem.Checked == true)
                                    {
                                        type = TileType.Item;
                                    }

                                    // NPC avoid
                                    if (frmEditor_Map.Instance.optNPCAvoid.Checked == true)
                                    {
                                        type = TileType.NPCAvoid;
                                    }

                                    // resource
                                    if (frmEditor_Map.Instance.optResource.Checked == true)
                                    {
                                        type = TileType.Resource;
                                    }

                                    // NPC spawn
                                    if (frmEditor_Map.Instance.optNPCSpawn.Checked == true)
                                    {
                                        type = TileType.NPCSpawn;
                                    }

                                    // shop
                                    if (frmEditor_Map.Instance.optShop.Checked == true)
                                    {
                                        type = TileType.Shop;
                                    }

                                    // bank
                                    if (frmEditor_Map.Instance.optBank.Checked == true)
                                    {
                                        type = TileType.Bank;
                                    }

                                    // heal
                                    if (frmEditor_Map.Instance.optHeal.Checked == true)
                                    {
                                        type = TileType.Heal;
                                    }

                                    // trap
                                    if (frmEditor_Map.Instance.optTrap.Checked == true)
                                    {
                                        type = TileType.Trap;
                                    }

                                    // Animation
                                    if (frmEditor_Map.Instance.optAnimation.Checked == true)
                                    {
                                        type = TileType.Animation;
                                    }

                                    // No Xing
                                    if (frmEditor_Map.Instance.optNoXing.Checked == true)
                                    {
                                        type = TileType.NoXing;
                                    }

                                    if (frmEditor_Map.Instance.cmbAttribute.SelectedIndex == 1)
                                    {
                                        Core.Type.MyMap.Tile[x, y].Type = type;
                                    }
                                    else
                                    {
                                        Core.Type.MyMap.Tile[x, y].Type2 = type;
                                    }
                                }
                            }

                            break;
                        }

                    case (long)Core.Enum.DialogueType.ClearMap:
                        Map.ClearMap();
                        Map.ClearMapNPCs();
                        Map.ClearMapItems();
                        break;
>>>>>>> dc6d2eff
                }
            }

            else if (index == 3L) // No button
            {
                // Dialogue index
                switch (GameState.diaIndex)
                {
                    case (long)Core.Enum.DialogueType.Trade:
                    {
                        Trade.SendHandleTradeInvite(0);
                        break;
                    }

                    case (long)Core.Enum.DialogueType.Party:
                    {
                        Party.SendDeclineParty();
                        break;
                    }
                }
            }

            CloseDialogue();
            GameState.diaIndex = 0L;
            diaInput = "";
        }

        public static void ShowJobs()
        {
            Gui.HideWindows();
            GameState.NewCharJob = 0L;
            GameState.NewCharSprite = 1L;
            GameState.NewCnarGender = (long)Core.Enum.SexType.Male;
            Gui.Windows[Gui.GetWindowIndex("winJobs")].Controls[(int)Gui.GetControlIndex("winJobs", "lblClassName")].Text = Core.Type.Job[(int)GameState.NewCharJob].Name;
            Gui.ShowWindow(Gui.GetWindowIndex("winJobs"));
        }

        public static void AddChar(string name, int sex, int job, int sprite)
        {
            if (NetworkConfig.Socket?.IsConnected == true)
            {
                NetworkSend.SendAddChar(name, sex, job);
            }
            else
            {
                Dialogue("Invalid Connection", "Cannot connect to game server.", "Please try again.", (byte)Core.Enum.DialogueType.Alert);
            }
        }

        public static void SetChatHeight(long Height)
        {
            GameState.actChatHeight = Height;
        }

        public static void SetChatWidth(long Width)
        {
            GameState.actChatWidth = Width;
        }

        public static void ScrollChatBox(byte direction)
        {
            if (direction == 0) // up
            {
                if (Strings.Len(Core.Type.Chat[(int)(GameState.ChatScroll + 7L)].Text) > 0)
                {
                    if (GameState.ChatScroll < Constant.CHAT_LINES)
                    {
                        GameState.ChatScroll = GameState.ChatScroll + 1L;
                    }
                }
            }
            else if (GameState.ChatScroll > 0L)
            {
                GameState.ChatScroll = GameState.ChatScroll - 1L;
            }
        }

        public static long IsHotbar(long StartX, long StartY)
        {
            long IsHotbarRet = -1;

            long i;

            for (i = 0L; i < Constant.MAX_HOTBAR; i++)
            {
                Rectangle tempRec = new((int)(StartX + (i * GameState.HotbarOffsetX)), (int)(StartY + GameState.HotbarTop), GameState.PicX, GameState.PicY);

                if (Core.Type.Player[GameState.MyIndex].Hotbar[(int)i].Slot >= 0)
                {
                    if (GameState.CurMouseX >= tempRec.Left & GameState.CurMouseX <= tempRec.Right)
                    {
                        if (GameState.CurMouseY >= tempRec.Top & GameState.CurMouseY <= tempRec.Bottom)
                        {
                            IsHotbarRet = i;
                            return IsHotbarRet;
                        }
                    }
                }
            }

            return IsHotbarRet;
        }

        public static void ShowInvDesc(long x, long y, long invNum)
        {
            bool soulBound;

            if (invNum < 0L | invNum > Constant.MAX_INV)
                return;

            // show
            if (GetPlayerInv(GameState.MyIndex, (int)invNum) >= 0)
            {
                if (Core.Type.Item[GetPlayerInv(GameState.MyIndex, (int)invNum)].BindType > 0 & Core.Type.Player[GameState.MyIndex].Inv[(int)invNum].Bound > 0)
                    soulBound = Conversions.ToBoolean(1);
                ShowItemDesc(x, y, (long)GetPlayerInv(GameState.MyIndex, (int)invNum));
            }
        }

        public static void ShowItemDesc(long x, long y, long itemNum)
        {
            var Color = default(Microsoft.Xna.Framework.Color);
            string theName;
            string jobName;
            string levelTxt;
            long i;

            // set globals
            GameState.descType = (byte)Core.Enum.PartType.Item; // inventory
            GameState.descItem = itemNum;

            // set position
            Gui.Windows[Gui.GetWindowIndex("winDescription")].Left = x;
            Gui.Windows[Gui.GetWindowIndex("winDescription")].Top = y;

            // show the window
            Gui.ShowWindow(Gui.GetWindowIndex("winDescription"), resetPosition: false);

            // exit out early if last is same
            if (GameState.descLastType == GameState.descType & GameState.descLastItem == GameState.descItem)
                return;

            // set last to this
            GameState.descLastType = GameState.descType;
            GameState.descLastItem = GameState.descItem;

            // show req. labels
            Gui.Windows[Gui.GetWindowIndex("winDescription")].Controls[(int)Gui.GetControlIndex("winDescription", "lblClass")].Visible = true;
            Gui.Windows[Gui.GetWindowIndex("winDescription")].Controls[(int)Gui.GetControlIndex("winDescription", "lblLevel")].Visible = true;
            Gui.Windows[Gui.GetWindowIndex("winDescription")].Controls[(int)Gui.GetControlIndex("winDescription", "picBar")].Visible = false;

            // set variables
            {
                var withBlock = Gui.Windows[Gui.GetWindowIndex("winDescription")];
                // name
                // If Not soulBound Then
                theName = Core.Type.Item[(int)itemNum].Name;
                // Else
                // theName = "(SB) " & Item(itemNum).Name)
                // End If
                withBlock.Controls[(int)Gui.GetControlIndex("winDescription", "lblName")].Text = theName;
                switch (Core.Type.Item[(int)itemNum].Rarity)
                {
                    case 0: // white
                    {
                        Color = Microsoft.Xna.Framework.Color.White;
                        break;
                    }
                    case 1: // green
                    {
                        Color = Microsoft.Xna.Framework.Color.Green;
                        break;
                    }
                    case 2: // blue
                    {
                        Color = Microsoft.Xna.Framework.Color.Blue;
                        break;
                    }
                    case 3: // maroon
                    {
                        Color = Microsoft.Xna.Framework.Color.Red;
                        break;
                    }
                    case 4: // purple
                    {
                        Color = Microsoft.Xna.Framework.Color.Magenta;
                        break;
                    }
                    case 5: // cyan
                    {
                        Color = Microsoft.Xna.Framework.Color.Cyan;
                        break;
                    }
                }
                withBlock.Controls[(int)Gui.GetControlIndex("winDescription", "lblName")].Color = Color;

                // class req
                if (Core.Type.Item[(int)itemNum].JobReq > 0)
                {
                    jobName = Core.Type.Job[Core.Type.Item[(int)itemNum].JobReq].Name;
                    // do we match it?
                    if (GetPlayerJob(GameState.MyIndex) == Core.Type.Item[(int)itemNum].JobReq)
                    {
                        Color = Microsoft.Xna.Framework.Color.Green;
                    }
                    else
                    {
                        Color = Microsoft.Xna.Framework.Color.Red;
                    }
                }
                else
                {
                    jobName = "No Job Req.";
                    Color = Microsoft.Xna.Framework.Color.Green;
                }

                withBlock.Controls[(int)Gui.GetControlIndex("winDescription", "lblClass")].Text = jobName;
                withBlock.Controls[(int)Gui.GetControlIndex("winDescription", "lblClass")].Color = Color;

                // level
                if (Core.Type.Item[(int)itemNum].LevelReq > 0)
                {
                    levelTxt = "Level " + Core.Type.Item[(int)itemNum].LevelReq;
                    // do we match it?
                    if (GetPlayerLevel(GameState.MyIndex) >= Core.Type.Item[(int)itemNum].LevelReq)
                    {
                        Color = Microsoft.Xna.Framework.Color.Green;
                    }
                    else
                    {
                        Color = Microsoft.Xna.Framework.Color.Red;
                    }
                }
                else
                {
                    levelTxt = "No Level Req.";
                    Color = Microsoft.Xna.Framework.Color.Green;
                }
                withBlock.Controls[(int)Gui.GetControlIndex("winDescription", "lblLevel")].Text = levelTxt;
                withBlock.Controls[(int)Gui.GetControlIndex("winDescription", "lblLevel")].Color = Color;
            }

            // clear
            GameState.descText = new Core.Type.TextStruct[2];

            // go through the rest of the text
            switch (Core.Type.Item[(int)itemNum].Type)
            {
                case (byte)Core.Enum.ItemType.Equipment:
                {
                    switch (Core.Type.Item[(int)itemNum].SubType)
                    {
                        case (byte)Core.Enum.ItemSubType.Weapon:
                        {
                            AddDescInfo("Weapon", Microsoft.Xna.Framework.Color.White);
                            break;
                        }
                        case (byte)Core.Enum.ItemSubType.Armor:
                        {
                            AddDescInfo("Armor", Microsoft.Xna.Framework.Color.White);
                            break;
                        }
                        case (byte)Core.Enum.ItemSubType.Helmet:
                        {
                            AddDescInfo("Helmet", Microsoft.Xna.Framework.Color.White);
                            break;
                        }
                        case (byte)Core.Enum.ItemSubType.Shield:
                        {
                            AddDescInfo("Shield", Microsoft.Xna.Framework.Color.White);
                            break;
                        }
                        case (byte)Core.Enum.ItemSubType.Shoes:
                        {
                            AddDescInfo("Shoes", Microsoft.Xna.Framework.Color.White);
                            break;
                        }
                        case (byte)Core.Enum.ItemSubType.Gloves:
                        {
                            AddDescInfo("Gloves", Microsoft.Xna.Framework.Color.White);
                            break;
                        }
                    }

                    break;
                }
                case (byte)Core.Enum.ItemType.Consumable:
                {
                    AddDescInfo("Consumable", Microsoft.Xna.Framework.Color.White);
                    break;
                }
                case (byte)Core.Enum.ItemType.Currency:
                {
                    AddDescInfo("Currency", Microsoft.Xna.Framework.Color.White);
                    break;
                }
                case (byte)Core.Enum.ItemType.Skill:
                {
                    AddDescInfo("Skill", Microsoft.Xna.Framework.Color.White);
                    break;
                }
                case (byte)Core.Enum.ItemType.Projectile:
                {
                    AddDescInfo("Projectile", Microsoft.Xna.Framework.Color.White);
                    break;
                }
                case (byte)Core.Enum.ItemType.Pet:
                {
                    AddDescInfo("Pet", Microsoft.Xna.Framework.Color.White);
                    break;
                }
            }

            // more info
            switch (Core.Type.Item[(int)itemNum].Type)
            {
                case (byte)Core.Enum.ItemType.Currency:
                {
                    // binding
                    if (Core.Type.Item[(int)itemNum].BindType == 1)
                    {
                        AddDescInfo("Bind on Pickup", Microsoft.Xna.Framework.Color.White);
                    }
                    else if (Core.Type.Item[(int)itemNum].BindType == 2)
                    {
                        AddDescInfo("Bind on Equip", Microsoft.Xna.Framework.Color.White);
                    }

                    AddDescInfo("Value: " + Core.Type.Item[(int)itemNum].Price + " g", Microsoft.Xna.Framework.Color.Yellow);
                    break;
                }
                case (byte)Core.Enum.ItemType.Equipment:
                {
                    // Damage/defense
                    if (Core.Type.Item[(int)itemNum].SubType == (byte)Core.Enum.EquipmentType.Weapon)
                    {
                        AddDescInfo("Damage: " + Core.Type.Item[(int)itemNum].Data2, Microsoft.Xna.Framework.Color.White);
                        AddDescInfo("Speed: " + Core.Type.Item[(int)itemNum].Speed / 1000d + "s", Microsoft.Xna.Framework.Color.White);
                    }
                    else if (Core.Type.Item[(int)itemNum].Data2 > 0)
                    {
                        AddDescInfo("Defense: " + Core.Type.Item[(int)itemNum].Data2, Microsoft.Xna.Framework.Color.White);
                    }

                    // binding
                    if (Core.Type.Item[(int)itemNum].BindType == 1)
                    {
                        AddDescInfo("Bind on Pickup", Microsoft.Xna.Framework.Color.White);
                    }
                    else if (Core.Type.Item[(int)itemNum].BindType == 2)
                    {
                        AddDescInfo("Bind on Equip", Microsoft.Xna.Framework.Color.White);
                    }

                    AddDescInfo("Value: " + Core.Type.Item[(int)itemNum].Price + " G", Microsoft.Xna.Framework.Color.Yellow);

                    // stat bonuses
                    if (Core.Type.Item[(int)itemNum].Add_Stat[(int)Core.Enum.StatType.Strength] > 0)
                    {
                        AddDescInfo("+" + Core.Type.Item[(int)itemNum].Add_Stat[(int)Core.Enum.StatType.Strength] + " Str", Microsoft.Xna.Framework.Color.White);
                    }

                    if (Core.Type.Item[(int)itemNum].Add_Stat[(int)Core.Enum.StatType.Luck] > 0)
                    {
                        AddDescInfo("+" + Core.Type.Item[(int)itemNum].Add_Stat[(int)Core.Enum.StatType.Luck] + " End", Microsoft.Xna.Framework.Color.White);
                    }

                    if (Core.Type.Item[(int)itemNum].Add_Stat[(int)Core.Enum.StatType.Spirit] > 0)
                    {
                        AddDescInfo("+" + Core.Type.Item[(int)itemNum].Add_Stat[(int)Core.Enum.StatType.Spirit] + " Spi", Microsoft.Xna.Framework.Color.White);
                    }

                    if (Core.Type.Item[(int)itemNum].Add_Stat[(int)Core.Enum.StatType.Luck] > 0)
                    {
                        AddDescInfo("+" + Core.Type.Item[(int)itemNum].Add_Stat[(int)Core.Enum.StatType.Luck] + " Luc", Microsoft.Xna.Framework.Color.White);
                    }

                    if (Core.Type.Item[(int)itemNum].Add_Stat[(int)Core.Enum.StatType.Intelligence] > 0)
                    {
                        AddDescInfo("+" + Core.Type.Item[(int)itemNum].Add_Stat[(int)Core.Enum.StatType.Intelligence] + " Int", Microsoft.Xna.Framework.Color.White);
                    }

                    break;
                }
                case (byte)Core.Enum.ItemType.Consumable:
                {
                    if (Core.Type.Item[(int)itemNum].Add_Stat[(int)Core.Enum.StatType.Strength] > 0)
                    {
                        AddDescInfo("+" + Core.Type.Item[(int)itemNum].Add_Stat[(int)Core.Enum.StatType.Strength] + " Str", Microsoft.Xna.Framework.Color.White);
                    }

                    if (Core.Type.Item[(int)itemNum].Add_Stat[(int)Core.Enum.StatType.Luck] > 0)
                    {
                        AddDescInfo("+" + Core.Type.Item[(int)itemNum].Add_Stat[(int)Core.Enum.StatType.Luck] + " End", Microsoft.Xna.Framework.Color.White);
                    }

                    if (Core.Type.Item[(int)itemNum].Add_Stat[(int)Core.Enum.StatType.Spirit] > 0)
                    {
                        AddDescInfo("+" + Core.Type.Item[(int)itemNum].Add_Stat[(int)Core.Enum.StatType.Spirit] + " Spi", Microsoft.Xna.Framework.Color.White);
                    }

                    if (Core.Type.Item[(int)itemNum].Add_Stat[(int)Core.Enum.StatType.Luck] > 0)
                    {
                        AddDescInfo("+" + Core.Type.Item[(int)itemNum].Add_Stat[(int)Core.Enum.StatType.Luck] + " Luc", Microsoft.Xna.Framework.Color.White);
                    }

                    if (Core.Type.Item[(int)itemNum].Add_Stat[(int)Core.Enum.StatType.Intelligence] > 0)
                    {
                        AddDescInfo("+" + Core.Type.Item[(int)itemNum].Add_Stat[(int)Core.Enum.StatType.Intelligence] + " Int", Microsoft.Xna.Framework.Color.White);
                    }

                    if (Core.Type.Item[(int)itemNum].Data1 > 0)
                    {
                        switch (Core.Type.Item[(int)itemNum].SubType)
                        {
                            case (byte)Core.Enum.ItemSubType.AddHP:
                            {
                                AddDescInfo("+" + Core.Type.Item[(int)itemNum].Data1 + " HP", Microsoft.Xna.Framework.Color.White);
                                break;
                            }
                            case (byte)Core.Enum.ItemSubType.AddMP:
                            {
                                AddDescInfo("+" + Core.Type.Item[(int)itemNum].Data1 + " MP", Microsoft.Xna.Framework.Color.White);
                                break;
                            }
                            case (byte)Core.Enum.ItemSubType.AddSP:
                            {
                                AddDescInfo("+" + Core.Type.Item[(int)itemNum].Data1 + " SP", Microsoft.Xna.Framework.Color.White);
                                break;
                            }
                            case (byte)Core.Enum.ItemSubType.Exp:
                            {
                                AddDescInfo("+" + Core.Type.Item[(int)itemNum].Data1 + " EXP", Microsoft.Xna.Framework.Color.White);
                                break;
                            }
                        }

                    }

                    AddDescInfo("Value: " + Core.Type.Item[(int)itemNum].Price + " G", Microsoft.Xna.Framework.Color.Yellow);
                    break;
                }
                case (byte)Core.Enum.ItemType.Skill:
                {
                    AddDescInfo("Value: " + Core.Type.Item[(int)itemNum].Price + " G", Microsoft.Xna.Framework.Color.Yellow);
                    break;
                }
            }
        }

        public static void ShowSkillDesc(long x, long y, long skillNum, long SkillSlot)
        {
            long Color;
            string theName;
            string sUse;
            long i;
            long barWidth;
            long tmpWidth;

            if (skillNum < 0 || skillNum > Core.Constant.MAX_SKILLS)
                return;

            // set globals
            GameState.descType = 2; // Skill
            GameState.descItem = skillNum;

            // set position
            Gui.Windows[Gui.GetWindowIndex("winDescription")].Left = x;
            Gui.Windows[Gui.GetWindowIndex("winDescription")].Top = y;

            // show the window
            Gui.ShowWindow(Gui.GetWindowIndex("winDescription"), resetPosition: false);

            // exit out early if last is same
            if (GameState.descLastType == GameState.descType & GameState.descLastItem == GameState.descItem)
                return;

            // clear
            GameState.descText = new Core.Type.TextStruct[2];

            // hide req. labels
            Gui.Windows[Gui.GetWindowIndex("winDescription")].Controls[(int)Gui.GetControlIndex("winDescription", "lblLevel")].Visible = false;
            Gui.Windows[Gui.GetWindowIndex("winDescription")].Controls[(int)Gui.GetControlIndex("winDescription", "picBar")].Visible = true;

            // set variables
            {
                var withBlock = Gui.Windows[Gui.GetWindowIndex("winDescription")];
                // set name
                withBlock.Controls[(int)Gui.GetControlIndex("winDescription", "lblName")].Text = Core.Type.Skill[(int)skillNum].Name;
                withBlock.Controls[(int)Gui.GetControlIndex("winDescription", "lblName")].Color = Microsoft.Xna.Framework.Color.White;

                // find ranks
                if (SkillSlot >= 0L)
                {
                    // draw the rank bar
                    barWidth = 66L;
                    // If Type.Skill(skillNum).rank > 0 Then
                    // tmpWidth = ((PlayerSkills(SkillSlot).Uses / barWidth) / (Type.Skill(skillNum).NextUses / barWidth)) * barWidth
                    // Else
                    tmpWidth = 66L;
                    // End If
                    withBlock.Controls[(int)Gui.GetControlIndex("winDescription", "picBar")].Value = tmpWidth;
                    // does it rank up?
                    // If Type.Skill(skillNum).NextRank > 0 Then
                    Color = (long)Core.Enum.ColorType.White;
                    // sUse = "Uses: " & PlayerSkills(SkillSlot).Uses & "/" & Type.Skill(skillNum).NextUses
                    // If PlayerSkills(SkillSlot).Uses = Type.Skill(skillNum).NextUses Then
                    // If Not GetPlayerLevel(GameState.MyIndex) >= Skill(Type.Skill(skillNum).NextRank).LevelReq Then
                    // Color = BrightRed
                    // sUse = "Lvl " & Skill(Type.Skill(skillNum).NextRank).LevelReq & " req."
                    // End If
                    // End If
                    // Else
                    Color = (long)Core.Enum.ColorType.Gray;
                    sUse = "Max Rank";
                    // End If
                    // show controls
                    withBlock.Controls[(int)Gui.GetControlIndex("winDescription", "lblClass")].Visible = true;
                    withBlock.Controls[(int)Gui.GetControlIndex("winDescription", "picBar")].Visible = true;
                    // set vals
                    withBlock.Controls[(int)Gui.GetControlIndex("winDescription", "lblClass")].Text = sUse;
                    withBlock.Controls[(int)Gui.GetControlIndex("winDescription", "lblClass")].Color = Microsoft.Xna.Framework.Color.White;
                }
                else
                {
                    // hide some controls
                    withBlock.Controls[(int)Gui.GetControlIndex("winDescription", "lblClass")].Visible = false;
                    withBlock.Controls[(int)Gui.GetControlIndex("winDescription", "picBar")].Visible = false;
                }
            }

            switch (Core.Type.Skill[(int)skillNum].Type)
            {
                case (byte)Core.Enum.SkillType.DamageHp:
                {
                    AddDescInfo("Damage HP", Microsoft.Xna.Framework.Color.White);
                    break;
                }
                case (byte)Core.Enum.SkillType.DamageMp:
                {
                    AddDescInfo("Damage SP", Microsoft.Xna.Framework.Color.White);
                    break;
                }
                case (byte)Core.Enum.SkillType.HealHp:
                {
                    AddDescInfo("Heal HP", Microsoft.Xna.Framework.Color.White);
                    break;
                }
                case (byte)Core.Enum.SkillType.HealMp:
                {
                    AddDescInfo("Heal SP", Microsoft.Xna.Framework.Color.White);
                    break;
                }
                case (byte)Core.Enum.SkillType.Warp:
                {
                    AddDescInfo("Warp", Microsoft.Xna.Framework.Color.White);
                    break;
                }
            }

            // more info
            switch (Core.Type.Skill[(int)skillNum].Type)
            {
                case (byte)Core.Enum.SkillType.DamageHp:
                case (byte)Core.Enum.SkillType.DamageMp:
                case (byte)Core.Enum.SkillType.HealHp:
                case (byte)Core.Enum.SkillType.HealMp:
                {
                    // damage
                    AddDescInfo("Vital: " + Core.Type.Skill[(int)skillNum].Vital, Microsoft.Xna.Framework.Color.White);

                    // mp cost
                    AddDescInfo("Cost: " + Core.Type.Skill[(int)skillNum].MpCost + " SP", Microsoft.Xna.Framework.Color.White);

                    // cast time
                    AddDescInfo("Cast Time: " + Core.Type.Skill[(int)skillNum].CastTime + "s", Microsoft.Xna.Framework.Color.White);

                    // cd time
                    AddDescInfo("Cooldown: " + Core.Type.Skill[(int)skillNum].CdTime + "s", Microsoft.Xna.Framework.Color.White);

                    // aoe
                    if (Core.Type.Skill[(int)skillNum].AoE > 0)
                    {
                        AddDescInfo("AoE: " + Core.Type.Skill[(int)skillNum].AoE, Microsoft.Xna.Framework.Color.White);
                    }

                    // stun
                    if (Core.Type.Skill[(int)skillNum].StunDuration > 0)
                    {
                        AddDescInfo("Stun: " + Core.Type.Skill[(int)skillNum].StunDuration + "s", Microsoft.Xna.Framework.Color.White);
                    }

                    // dot
                    if (Core.Type.Skill[(int)skillNum].Duration > 0 & Core.Type.Skill[(int)skillNum].Interval > 0)
                    {
                        AddDescInfo("DoT: " + Core.Type.Skill[(int)skillNum].Duration / (double)Core.Type.Skill[(int)skillNum].Interval + " tick", Microsoft.Xna.Framework.Color.White);
                    }

                    break;
                }
            }
        }

        public static void ShowShopDesc(long x, long y, long itemNum)
        {
            if (itemNum < 0L | itemNum > Constant.MAX_ITEMS)
                return;
            // show
            ShowItemDesc(x, y, itemNum);
        }

        public static void ShowEqDesc(long x, long y, long eqNum)
        {
            bool soulBound;

            // rte9
            if (eqNum < 0L | eqNum > (int)Core.Enum.EquipmentType.Count)
                return;

            if (Core.Type.Player[GameState.MyIndex].Equipment[(int)eqNum] < 0 || Core.Type.Player[GameState.MyIndex].Equipment[(int)eqNum] > Constant.MAX_ITEMS)
                return;

            // show
            if (Conversions.ToBoolean(Core.Type.Player[GameState.MyIndex].Equipment[(int)eqNum]))
            {
                if (Core.Type.Item[(int)Core.Type.Player[GameState.MyIndex].Equipment[(int)eqNum]].BindType > 0)
                    soulBound = Conversions.ToBoolean(1);
                ShowItemDesc(x, y, (long)Core.Type.Player[GameState.MyIndex].Equipment[(int)eqNum]);
            }
        }

        public static void AddDescInfo(string text, Microsoft.Xna.Framework.Color color)
        {
            long count;
            count = Information.UBound(GameState.descText);
            Array.Resize(ref GameState.descText, (int)(count + 1L));
            GameState.descText[(int)(count)].Text = text;
            GameState.descText[(int)(count)].Color = GameClient.ToDrawingColor(color);
        }

        public static void LogoutGame()
        {
            GameState.InMenu = true;
            GameState.InGame = false;

            switch (GameState.MyEditorType)
            {
                case (int)Core.Enum.EditorType.Item:
                {
                    if (frmEditor_Item.Instance != null)
                    {
                        frmEditor_Item.Instance.Invoke((MethodInvoker)delegate
                        {
                            frmEditor_Item.Instance.Dispose();
                        });
                    }
                    break;
                }
                case (int)Core.Enum.EditorType.Job:
                {
                    if (frmEditor_Job.Instance != null)
                    {
                        frmEditor_Job.Instance.Invoke((MethodInvoker)delegate
                        {
                            frmEditor_Job.Instance.Dispose();
                        });
                    }
                    break;
                }
                case (int)Core.Enum.EditorType.Map:
                {
                    if (frmEditor_Map.Instance != null)
                    {
                        frmEditor_Map.Instance.Invoke((MethodInvoker)delegate
                        {
                            frmEditor_Map.Instance.Dispose();
                        });
                    }
                    if (frmEditor_Event.Instance != null)
                    {
                        frmEditor_Event.Instance.Invoke((MethodInvoker)delegate
                        {
                            frmEditor_Event.Instance.Dispose();
                        });
                    }
                    break;
                }
                case (int)Core.Enum.EditorType.NPC:
                {
                    if (frmEditor_NPC.Instance != null)
                    {
                        frmEditor_NPC.Instance.Invoke((MethodInvoker)delegate
                        {
                            frmEditor_NPC.Instance.Dispose();
                        });
                    }
                    break;
                }
                case (int)Core.Enum.EditorType.Pet:
                {
                    if (frmEditor_Pet.Instance != null)
                    {
                        frmEditor_Pet.Instance.Invoke((MethodInvoker)delegate
                        {
                            frmEditor_Pet.Instance.Dispose();
                        });
                    }
                    break;
                }
                case (int)Core.Enum.EditorType.Projectile:
                {
                    if (frmEditor_Projectile.Instance != null)
                    {
                        frmEditor_Projectile.Instance.Invoke((MethodInvoker)delegate
                        {
                            frmEditor_Projectile.Instance.Dispose();
                        });
                    }
                    break;
                }
                case (int)Core.Enum.EditorType.Resource:
                {
                    if (frmEditor_Resource.Instance != null)
                    {
                        frmEditor_Resource.Instance.Invoke((MethodInvoker)delegate
                        {
                            frmEditor_Resource.Instance.Dispose();
                        });
                    }
                    break;
                }
                case (int)Core.Enum.EditorType.Shop:
                {
                    if (frmEditor_Shop.Instance != null)
                    {
                        frmEditor_Shop.Instance.Invoke((MethodInvoker)delegate
                        {
                            frmEditor_Shop.Instance.Dispose();
                        });
                    }
                    break;
                }
                case (int)Core.Enum.EditorType.Skill:
                {
                    if (frmEditor_Skill.Instance != null)
                    {
                        frmEditor_Skill.Instance.Invoke((MethodInvoker)delegate
                        {
                            frmEditor_Skill.Instance.Dispose();
                        });
                    }
                    break;
                }
                case (int)Core.Enum.EditorType.Animation:
                {
                    if (frmEditor_Animation.Instance != null)
                    {
                        frmEditor_Animation.Instance.Invoke((MethodInvoker)delegate
                        {
                            frmEditor_Animation.Instance.Dispose();
                        });
                    }
                    break;
                }
                case (int)Core.Enum.EditorType.Moral:
                {
                    if (frmEditor_Moral.Instance != null)
                    {
                        frmEditor_Moral.Instance.Invoke((MethodInvoker)delegate
                        {
                            frmEditor_Moral.Instance.Dispose();
                        });
                    }
                    break;
                }
            }

            if (GameState.AdminPanel)
            {
                if (FrmAdmin.Instance != null)
                {
                    FrmAdmin.Instance.Invoke((MethodInvoker)delegate
                {
                    FrmAdmin.Instance.Dispose();
                });
                }
            }

            NetworkConfig.DestroyNetwork();
            NetworkConfig.InitNetwork();
            General.ClearGameData();
        }

        public static void SetOptionsScreen()
        {
            // Resolutions
            Gui.Combobox_AddItem(Gui.GetWindowIndex("winOptions").ToString(), Gui.GetControlIndex("winOptions", "cmbRes"), "1920x1080");
            Gui.Combobox_AddItem(Gui.GetWindowIndex("winOptions").ToString(), Gui.GetControlIndex("winOptions", "cmbRes"), "1680x1050");
            Gui.Combobox_AddItem(Gui.GetWindowIndex("winOptions").ToString(), Gui.GetControlIndex("winOptions", "cmbRes"), "1600x900");
            Gui.Combobox_AddItem(Gui.GetWindowIndex("winOptions").ToString(), Gui.GetControlIndex("winOptions", "cmbRes"), "1440x900");
            Gui.Combobox_AddItem(Gui.GetWindowIndex("winOptions").ToString(), Gui.GetControlIndex("winOptions", "cmbRes"), "1440x1050");
            Gui.Combobox_AddItem(Gui.GetWindowIndex("winOptions").ToString(), Gui.GetControlIndex("winOptions", "cmbRes"), "1366x768");
            Gui.Combobox_AddItem(Gui.GetWindowIndex("winOptions").ToString(), Gui.GetControlIndex("winOptions", "cmbRes"), "1360x1024");
            Gui.Combobox_AddItem(Gui.GetWindowIndex("winOptions").ToString(), Gui.GetControlIndex("winOptions", "cmbRes"), "1360x768");
            Gui.Combobox_AddItem(Gui.GetWindowIndex("winOptions").ToString(), Gui.GetControlIndex("winOptions", "cmbRes"), "1280x1024");
            Gui.Combobox_AddItem(Gui.GetWindowIndex("winOptions").ToString(), Gui.GetControlIndex("winOptions", "cmbRes"), "1280x800");
            Gui.Combobox_AddItem(Gui.GetWindowIndex("winOptions").ToString(), Gui.GetControlIndex("winOptions", "cmbRes"), "1280x768");
            Gui.Combobox_AddItem(Gui.GetWindowIndex("winOptions").ToString(), Gui.GetControlIndex("winOptions", "cmbRes"), "1280x720");
            Gui.Combobox_AddItem(Gui.GetWindowIndex("winOptions").ToString(), Gui.GetControlIndex("winOptions", "cmbRes"), "1120x864");

            // fill the options screen
            {
                var withBlock = Gui.Windows[Gui.GetWindowIndex("winOptions")];
                withBlock.Controls[(int)Gui.GetControlIndex("winOptions", "chkMusic")].Value = Conversions.ToLong(Settings.Instance.Music);
                withBlock.Controls[(int)Gui.GetControlIndex("winOptions", "chkSound")].Value = Conversions.ToLong(Settings.Instance.Sound);
                withBlock.Controls[(int)Gui.GetControlIndex("winOptions", "chkAutotile")].Value = Conversions.ToLong(Settings.Instance.Autotile);
                withBlock.Controls[(int)Gui.GetControlIndex("winOptions", "chkFullscreen")].Value = Conversions.ToLong(Settings.Instance.Fullscreen);
                withBlock.Controls[(int)Gui.GetControlIndex("winOptions", "cmbRes")].Value = Settings.Instance.Resolution;
            }
        }

        public static void OpenShop(long shopNum)
        {
            // set globals
            GameState.InShop = (int)shopNum;
            GameState.shopSelectedSlot = 0L;
            GameState.shopSelectedItem = Core.Type.Shop[GameState.InShop].TradeItem[1].Item;
            Gui.Windows[Gui.GetWindowIndex("winShop")].Controls[(int)Gui.GetControlIndex("winShop", "chkSelling")].Value = 0L;
            Gui.Windows[Gui.GetWindowIndex("winShop")].Controls[(int)Gui.GetControlIndex("winShop", "chkBuying")].Value = 0L;
            Gui.Windows[Gui.GetWindowIndex("winShop")].Controls[(int)Gui.GetControlIndex("winShop", "btnSell")].Visible = false;
            Gui.Windows[Gui.GetWindowIndex("winShop")].Controls[(int)Gui.GetControlIndex("winShop", "btnBuy")].Visible = true;
            GameState.shopIsSelling = Conversions.ToBoolean(0);

            // set the current item
            Gui.UpdateShop();

            // show the window
            Gui.ShowWindow(Gui.GetWindowIndex("winShop"));
        }

        public static void UpdatePartyBars()
        {
            long i;
            long pIndex;
            long barWidth;
            long Width;

            // unload it if we're not in a party
            if (Core.Type.Party.Leader == 0)
            {
                return;
            }

            // max bar width
            barWidth = 173L;

            // make sure we're in a party
            {
                var withBlock = Gui.Windows[Gui.GetWindowIndex("winParty")];
                for (i = 0L; i <= 3L; i++)
                {
                    // get the pIndex from the control
                    if (withBlock.Controls[(int)Gui.GetControlIndex("winParty", "picChar" + i)].Visible == true)
                    {
                        pIndex = withBlock.Controls[(int)Gui.GetControlIndex("winParty", "picChar" + i)].Value;
                        // make sure they exist
                        if (pIndex > 0L)
                        {
                            if (IsPlaying((int)pIndex))
                            {
                                // get their health
                                if (GetPlayerVital((int)pIndex, Core.Enum.VitalType.HP) > 0 & GetPlayerMaxVital((int)pIndex, Core.Enum.VitalType.HP) > 0)
                                {
                                    Width = (long)Math.Round(GetPlayerVital((int)pIndex, Core.Enum.VitalType.HP) / (double)barWidth / (GetPlayerMaxVital((int)pIndex, Core.Enum.VitalType.HP) / (double)barWidth) * barWidth);
                                    withBlock.Controls[(int)Gui.GetControlIndex("winParty", "picBar_HP" + i)].Width = Width;
                                }
                                else
                                {
                                    withBlock.Controls[(int)Gui.GetControlIndex("winParty", "picBar_HP" + i)].Width = 0L;
                                }
                                // get their spirit
                                if (GetPlayerVital((int)pIndex, Core.Enum.VitalType.SP) > 0 & GetPlayerMaxVital((int)pIndex, Core.Enum.VitalType.SP) > 0)
                                {
                                    Width = (long)Math.Round(GetPlayerVital((int)pIndex, Core.Enum.VitalType.SP) / (double)barWidth / (GetPlayerMaxVital((int)pIndex, Core.Enum.VitalType.SP) / (double)barWidth) * barWidth);
                                    withBlock.Controls[(int)Gui.GetControlIndex("winParty", "picBar_SP" + i)].Width = Width;
                                }
                                else
                                {
                                    withBlock.Controls[(int)Gui.GetControlIndex("winParty", "picBar_SP" + i)].Width = 0L;
                                }
                            }
                        }
                    }
                }
            }
        }

        public static void ShowTrade()
        {
            // show the window
            Gui.ShowWindow(Gui.GetWindowIndex("winTrade"));

            // set the controls up
            {
                var withBlock = Gui.Windows[Gui.GetWindowIndex("winTrade")];
                withBlock.Text = "Trading with " + GetPlayerName(Trade.InTrade);
                withBlock.Controls[(int)Gui.GetControlIndex("winTrade", "lblYourTrade")].Text = GetPlayerName(GameState.MyIndex) + "'s Offer";
                withBlock.Controls[(int)Gui.GetControlIndex("winTrade", "lblTheirTrade")].Text = GetPlayerName(Trade.InTrade) + "'s Offer";
                withBlock.Controls[(int)Gui.GetControlIndex("winTrade", "lblYourValue")].Text = "0g";
                withBlock.Controls[(int)Gui.GetControlIndex("winTrade", "lblTheirValue")].Text = "0g";
                withBlock.Controls[(int)Gui.GetControlIndex("winTrade", "lblStatus")].Text = "Choose items to offer.";
            }
        }

        public static void ShowPlayerMenu(long Index, long x, long y)
        {
            GameState.PlayerMenuIndex = Index;
            if (GameState.PlayerMenuIndex == 0L | GameState.PlayerMenuIndex == GameState.MyIndex)
                return;
            Gui.Windows[Gui.GetWindowIndex("winPlayerMenu")].Left = x - 5L;
            Gui.Windows[Gui.GetWindowIndex("winPlayerMenu")].Top = y - 5L;
            Gui.Windows[Gui.GetWindowIndex("winPlayerMenu")].Controls[(int)Gui.GetControlIndex("winPlayerMenu", "btnName")].Text = GetPlayerName((int)GameState.PlayerMenuIndex);
            Gui.ShowWindow(Gui.GetWindowIndex("winRightClickBG"));
            Gui.ShowWindow(Gui.GetWindowIndex("winPlayerMenu"));
        }

        public static void SetBarWidth(ref long MaxWidth, ref long Width)
        {
            long barDifference;

            if (MaxWidth < Width)
            {
                // find out the amount to increase per loop
                barDifference = (long)Math.Round((Width - MaxWidth) / 100d * 10d);

                // if it's less than 1 then default to 1
                if (barDifference < 0L)
                    barDifference = 0L;
                // set the width
                Width = Width - barDifference;
            }
            else if (MaxWidth > Width)
            {
                // find out the amount to increase per loop
                barDifference = (long)Math.Round((MaxWidth - Width) / 100d * 10d);

                // if it's less than 1 then default to 1
                if (barDifference < 0L)
                    barDifference = 0L;
                // set the width
                Width = Width + barDifference;
            }
        }

        public static void SetGoldLabel()
        {
            long i;
            var Amount = default(long);

            for (i = 0L; i < Constant.MAX_INV; i++)
            {
                if (GetPlayerInv(GameState.MyIndex, (int)i) == 1)
                {
                    Amount = GetPlayerInvValue(GameState.MyIndex, (int)i);
                }
            }
            Gui.Windows[Gui.GetWindowIndex("winShop")].Controls[(int)Gui.GetControlIndex("winShop", "lblGold")].Text = Strings.Format(Amount, "#,###,###,###") + "g";
            Gui.Windows[Gui.GetWindowIndex("winInventory")].Controls[(int)Gui.GetControlIndex("winInventory", "lblGold")].Text = Strings.Format(Amount, "#,###,###,###") + "g";
        }

        public static int Clamp(int value, int min, int max)
        {
            return value < min ? min : value > max ? max : value;
        }

        public static int ConvertMapX(int x)
        {
            int ConvertMapXRet = default;
            ConvertMapXRet = x - GameState.TileView.Left * GameState.PicX - GameState.Camera.Left;
            return ConvertMapXRet;
        }

        public static int ConvertMapY(int y)
        {
            int ConvertMapYRet = default;
            ConvertMapYRet = y - GameState.TileView.Top * GameState.PicY - GameState.Camera.Top;
            return ConvertMapYRet;
        }

        public static bool IsValidMapPoint(int x, int y)
        {
            if (x < 0)
                return default;
            if (y < 0)
                return default;
            if (x > Core.Type.Map[GetPlayerMap(GameState.MyIndex)].MaxX - 1)
                return default;
            if (y > Core.Type.Map[GetPlayerMap(GameState.MyIndex)].MaxY - 1)
                return default;

            return true;
        }

        public static List<Microsoft.Xna.Framework.Vector2> GetCellsInSquare(int xCenter, int yCenter, int distance)
        {
            int xMin = Math.Max(0, xCenter - distance);
            int xMax = Math.Min(Core.Type.MyMap.MaxX, xCenter + distance);
            int yMin = Math.Max(0, yCenter - distance);
            int yMax = Math.Min(Core.Type.MyMap.MaxY, yCenter + distance);

            var cells = new List<Microsoft.Xna.Framework.Vector2>();
            for (int y = yMin, loopTo = yMax; y < loopTo; y++)
            {
                for (int x = xMin, loopTo1 = xMax; x < loopTo1; x++)
                    cells.Add(new Microsoft.Xna.Framework.Vector2(x, y));
            }
            return cells;
        }

        public static List<Microsoft.Xna.Framework.Vector2> GetBorderCellsInSquare(int xCenter, int yCenter, int distance)
        {
            int xMin = Math.Max(0, xCenter - distance);
            int xMax = Math.Min(Core.Type.MyMap.MaxX, xCenter + distance);
            int yMin = Math.Max(0, yCenter - distance);
            int yMax = Math.Min(Core.Type.MyMap.MaxY, yCenter + distance);

            var borderCells = new List<Microsoft.Xna.Framework.Vector2>();

            // Top and bottom border
            for (int x = xMin, loopTo = xMax; x < loopTo; x++)
            {
                borderCells.Add(new Microsoft.Xna.Framework.Vector2(x, yMin));
                borderCells.Add(new Microsoft.Xna.Framework.Vector2(x, yMax));
            }

            // Left and right border
            for (int y = yMin + 1, loopTo1 = yMax - 1; y < loopTo1; y++)
            {
                borderCells.Add(new Microsoft.Xna.Framework.Vector2(xMin, y));
                borderCells.Add(new Microsoft.Xna.Framework.Vector2(xMax, y));
            }

            borderCells.Remove(new Microsoft.Xna.Framework.Vector2(xCenter, yCenter));
            return borderCells;
        }

        private static List<Microsoft.Xna.Framework.Vector2> Line(int x, int y, int xDestination, int yDestination)
        {
            var discovered = new HashSet<Microsoft.Xna.Framework.Vector2>();
            var litTiles = new List<Microsoft.Xna.Framework.Vector2>();

            int dx = Math.Abs(xDestination - x);
            int dy = Math.Abs(yDestination - y);
            int sx = x < xDestination ? 1 : -1;
            int sy = y < yDestination ? 1 : -1;
            int err = dx - dy;

            while (true)
            {
                var pos = new Microsoft.Xna.Framework.Vector2(x, y);
                if (discovered.Add(pos))
                    litTiles.Add(pos);

                if (x == xDestination && y == yDestination)
                    break;

                int e2 = 2 * err;
                if (e2 > -dy)
                {
                    err -= dy;
                    x += sx;
                }
                if (e2 < dx)
                {
                    err += dx;
                    y += sy;
                }
            }

            return litTiles;
        }

        private static void PostProcessFovQuadrant(ref List<Microsoft.Xna.Framework.Vector2> _inFov, int x, int y, Core.Enum.QuadrantType quadrant)
        {
            int x1 = x;
            int y1 = y;
            int x2 = x;
            int y2 = y;
            var pos = new Microsoft.Xna.Framework.Vector2(x, y); // Use Vector2i for integer-based coordinates

            // Adjust coordinates based on the quadrant
            switch (quadrant)
            {
                case Core.Enum.QuadrantType.NE:
                {
                    y1 = y + 1;
                    x2 = x - 1;
                    break;
                }
                case Core.Enum.QuadrantType.SE:
                {
                    y1 = y - 1;
                    x2 = x - 1;
                    break;
                }
                case Core.Enum.QuadrantType.SW:
                {
                    y1 = y - 1;
                    x2 = x + 1;
                    break;
                }
                case Core.Enum.QuadrantType.NW:
                {
                    y1 = y + 1;
                    x2 = x + 1;
                    break;
                }
            }

            // Check if the position is already in the field of view and is not transparent
            if (!_inFov.Contains(pos) && !IsTransparent(x, y))
            {
                // Check neighboring cells to determine visibility
                if (IsTransparent(x1, y1) && _inFov.Contains(new Microsoft.Xna.Framework.Vector2(x1, y1)) || IsTransparent(x2, y2) && _inFov.Contains(new Microsoft.Xna.Framework.Vector2(x2, y2)) || IsTransparent(x2, y1) && _inFov.Contains(new Microsoft.Xna.Framework.Vector2(x2, y1)))
                {
                    _inFov.Add(pos);
                }
            }
        }

        public static List<Microsoft.Xna.Framework.Vector2> AppendFov(int xOrigin, int yOrigin, int radius, bool lightWalls)
        {
            var inFov = new List<Microsoft.Xna.Framework.Vector2>();

            // Get all the border cells in a square around the origin within the given radius
            foreach (Microsoft.Xna.Framework.Vector2 borderCell in GetBorderCellsInSquare(xOrigin, yOrigin, radius))
            {
                // Trace a line from the origin to the border cell
                foreach (Microsoft.Xna.Framework.Vector2 cell in Line(xOrigin, yOrigin, (int)Math.Round(borderCell.X), (int)Math.Round(borderCell.Y)))
                {
                    // Stop if the cell is outside the radius
                    if (Math.Abs(cell.X - xOrigin) + Math.Abs(cell.Y - yOrigin) > radius)
                        break;

                    // Add the cell to the FOV list if it's transparent or light walls is true
                    if (IsTransparent((int)Math.Round(cell.X), (int)Math.Round(cell.Y)))
                    {
                        inFov.Add(cell);
                    }
                    else
                    {
                        if (lightWalls)
                            inFov.Add(cell);
                        break;
                    } // Stop the line if a non-transparent wall is encountered
                }
            }

            // Optional: Post-process the FOV for specific quadrants
            if (lightWalls)
            {
                foreach (Microsoft.Xna.Framework.Vector2 cell in GetCellsInSquare(xOrigin, yOrigin, radius))
                {
                    // Check the relative position to the origin and post-process based on quadrant
                    if (cell.X > xOrigin)
                    {
                        if (cell.Y > yOrigin)
                        {
                            PostProcessFovQuadrant(ref inFov, (int)Math.Round(cell.X), (int)Math.Round(cell.Y), Core.Enum.QuadrantType.SE);
                        }
                        else if (cell.Y < yOrigin)
                        {
                            PostProcessFovQuadrant(ref inFov, (int)Math.Round(cell.X), (int)Math.Round(cell.Y), Core.Enum.QuadrantType.NE);
                        }
                    }
                    else if (cell.X < xOrigin)
                    {
                        if (cell.Y > yOrigin)
                        {
                            PostProcessFovQuadrant(ref inFov, (int)Math.Round(cell.X), (int)Math.Round(cell.Y), Core.Enum.QuadrantType.SW);
                        }
                        else if (cell.Y < yOrigin)
                        {
                            PostProcessFovQuadrant(ref inFov, (int)Math.Round(cell.X), (int)Math.Round(cell.Y), Core.Enum.QuadrantType.NW);
                        }
                    }
                }
            }

            return inFov;
        }

        private static bool IsTransparent(int x, int y)
        {
            if (Core.Type.MyMap.Tile[x, y].Type == Core.Enum.TileType.Blocked | Core.Type.MyMap.Tile[x, y].Type2 == Core.Enum.TileType.Blocked)
            {
                return false;
            }

            return true;
        }

        public static void UpdateCamera()
        {
            long offsetX;
            long offsetY;
            long StartX;
            long StartY;
            long EndX;
            long EndY;
            long tileHeight;
            long tileWidth;
            long ScreenX;
            long ScreenY;

            tileWidth = (long)Math.Round(GameState.ResolutionWidth / 32d);
            tileHeight = (long)Math.Round(GameState.ResolutionHeight / 32d);

            ScreenX = (tileWidth + 1L) * GameState.PicX;
            ScreenY = (tileHeight + 1L) * GameState.PicY;

            offsetX = Core.Type.Player[GameState.MyIndex].XOffset + GameState.PicX;
            offsetY = Core.Type.Player[GameState.MyIndex].YOffset + GameState.PicY;
            StartX = GetPlayerX(GameState.MyIndex) - (tileWidth + 1L) / 2L - 1L;
            StartY = GetPlayerY(GameState.MyIndex) - (tileHeight + 1L) / 2L - 1L;

            // Ensure StartX and StartY do not go below 0
            if (StartX < 0)
            {
                StartX = 0;
                offsetX = 0; // Prevent shifting beyond the first tile
            }
            if (StartY < 0)
            {
                StartY = 0;
                offsetY = 0; // Prevent shifting beyond the first tile
            }

            if (tileWidth + 1L <= Core.Type.MyMap.MaxX)
            {
                if (StartX < 0L)
                {
                    offsetX = 0L;

                    if (StartX == -1)
                    {
                        if (Core.Type.Player[GameState.MyIndex].XOffset > 0)
                        {
                            offsetX = Core.Type.Player[GameState.MyIndex].XOffset;
                        }
                    }

                    StartX = 0L;
                }

                EndX = StartX + tileWidth + 1L + 1L;

                if (EndX > Core.Type.MyMap.MaxX)
                {
                    offsetX = 32L;

                    if (EndX == Core.Type.MyMap.MaxX)
                    {
                        if (Core.Type.Player[GameState.MyIndex].XOffset < 0)
                        {
                            offsetX = Core.Type.Player[GameState.MyIndex].XOffset + GameState.PicX;
                        }
                    }

                    EndX = Core.Type.MyMap.MaxX;
                    StartX = EndX - tileWidth - 1L;
                }
            }
            else
            {
                EndX = StartX + tileWidth + 1L + 1L;
            }

            if (tileHeight + 1L <= Core.Type.MyMap.MaxY)
            {
                if (StartY < 0L)
                {
                    offsetY = 0L;

                    if (StartY == -1)
                    {
                        if (Core.Type.Player[GameState.MyIndex].YOffset > 0)
                        {
                            offsetY = Core.Type.Player[GameState.MyIndex].YOffset;
                        }
                    }

                    StartY = 0L;
                }

                EndY = StartY + tileHeight + 1L + 1L;

                if (EndY > Core.Type.MyMap.MaxY)
                {
                    offsetY = 32L;

                    if (EndY == Core.Type.MyMap.MaxY)
                    {
                        if (Core.Type.Player[GameState.MyIndex].YOffset < 0)
                        {
                            offsetY = Core.Type.Player[GameState.MyIndex].YOffset + GameState.PicY;
                        }
                    }

                    EndY = Core.Type.MyMap.MaxY;
                    StartY = EndY - tileHeight - 1L;
                }
            }
            else
            {
                EndY = StartY + tileHeight + 1L + 1L;
            }

            if (tileWidth + 1L == Core.Type.MyMap.MaxX)
            {
                offsetX = 0L;
            }

            if (tileHeight + 1L == Core.Type.MyMap.MaxY)
            {
                offsetY = 0L;
            }

            GameState.TileView = new Rectangle((int)StartX, (int)StartY, (int)(EndX - StartX), (int)(EndY - StartY));
            GameState.Camera = new Rectangle((int)offsetX, (int)offsetY, (int)ScreenX, (int)ScreenY);

            // Optional: Update the map name display
            UpdateDrawMapName();
        }

    }
}<|MERGE_RESOLUTION|>--- conflicted
+++ resolved
@@ -3,11 +3,8 @@
 using Microsoft.VisualBasic;
 using Microsoft.VisualBasic.CompilerServices;
 using Mirage.Sharp.Asfw;
-<<<<<<< HEAD
 using Rectangle = Microsoft.Xna.Framework.Rectangle;
-=======
 using static Core.Enum;
->>>>>>> dc6d2eff
 using static Core.Global.Command;
 
 namespace Client
@@ -1234,13 +1231,6 @@
                     }
 
                     case (long)Core.Enum.DialogueType.DropItem:
-<<<<<<< HEAD
-                    {
-                        value = (long)Math.Round(Conversion.Val(diaInput));
-                        NetworkSend.SendDropItem((int)GameState.diaData1, (int)value);
-                        break;
-                    }
-=======
                         {
                             value = (long)Math.Round(Conversion.Val(diaInput));
                             NetworkSend.SendDropItem((int)GameState.diaData1, (int)value);
@@ -1252,7 +1242,6 @@
                             GameState.Info = true;
                             break;
                         }
->>>>>>> dc6d2eff
                 }
             }
 
@@ -1367,10 +1356,6 @@
                             }
                         }
 
-<<<<<<< HEAD
-                        break;
-                    }
-=======
                     case (long)Core.Enum.DialogueType.FillAttributes:
                         {
                             TileType type = TileType.None;
@@ -1471,7 +1456,6 @@
                         Map.ClearMapNPCs();
                         Map.ClearMapItems();
                         break;
->>>>>>> dc6d2eff
                 }
             }
 
