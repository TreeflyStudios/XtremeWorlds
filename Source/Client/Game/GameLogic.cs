--- conflicted
+++ resolved
@@ -2024,152 +2024,6 @@
             GameState.InMenu = true;
             GameState.InGame = false;
 
-<<<<<<< HEAD
-=======
-            switch (GameState.MyEditorType)
-            {
-                case (int)Core.Enum.EditorType.Item:
-                    {
-                        if (frmEditor_Item.Instance.IsHandleCreated)
-                        {
-                            frmEditor_Item.Instance.Invoke((MethodInvoker)delegate
-                            {
-                                frmEditor_Item.Instance.Dispose();
-                            });
-                        }
-                        break;
-                    }
-                case (int)Core.Enum.EditorType.Job:
-                    {
-                        if (frmEditor_Job.Instance.IsHandleCreated)
-                        {
-                            frmEditor_Job.Instance.Invoke((MethodInvoker)delegate
-                            {
-                                frmEditor_Job.Instance.Dispose();
-                            });
-                        }
-                        break;
-                    }
-                case (int)Core.Enum.EditorType.Map:
-                    {
-                        if (frmEditor_Map.Instance.IsHandleCreated)
-                        {
-                            frmEditor_Map.Instance.Invoke((MethodInvoker)delegate
-                            {
-                                frmEditor_Map.Instance.Dispose();
-                            });
-                        }
-                        if (frmEditor_Event.Instance.IsHandleCreated)
-                        {
-                            frmEditor_Event.Instance.Invoke((MethodInvoker)delegate
-                            {
-                                frmEditor_Event.Instance.Dispose();
-                            });
-                        }
-                        break;
-                    }
-                case (int)Core.Enum.EditorType.NPC:
-                    {
-                        if (frmEditor_NPC.Instance.IsHandleCreated)
-                        {
-                            frmEditor_NPC.Instance.Invoke((MethodInvoker)delegate
-                            {
-                                frmEditor_NPC.Instance.Dispose();
-                            });
-                        }
-                        break;
-                    }
-                case (int)Core.Enum.EditorType.Pet:
-                    {
-                        if (frmEditor_Pet.Instance.IsHandleCreated)
-                        {
-                            frmEditor_Pet.Instance.Invoke((MethodInvoker)delegate
-                            {
-                                frmEditor_Pet.Instance.Dispose();
-                            });
-                        }
-                        break;
-                    }
-                case (int)Core.Enum.EditorType.Projectile:
-                    {
-                        if (frmEditor_Projectile.Instance.IsHandleCreated)
-                        {
-                            frmEditor_Projectile.Instance.Invoke((MethodInvoker)delegate
-                            {
-                                frmEditor_Projectile.Instance.Dispose();
-                            });
-                        }
-                        break;
-                    }
-                case (int)Core.Enum.EditorType.Resource:
-                    {
-                        if (frmEditor_Resource.Instance.IsHandleCreated)
-                        {
-                            frmEditor_Resource.Instance.Invoke((MethodInvoker)delegate
-                            {
-                                frmEditor_Resource.Instance.Dispose();
-                            });
-                        }
-                        break;
-                    }
-                case (int)Core.Enum.EditorType.Shop:
-                    {
-                        if (frmEditor_Shop.Instance.IsHandleCreated)
-                        {
-                            frmEditor_Shop.Instance.Invoke((MethodInvoker)delegate
-                            {
-                                frmEditor_Shop.Instance.Dispose();
-                            });
-                        }
-                        break;
-                    }
-                case (int)Core.Enum.EditorType.Skill:
-                    {
-                        if (frmEditor_Skill.Instance.IsHandleCreated)
-                        {
-                            frmEditor_Skill.Instance.Invoke((MethodInvoker)delegate
-                            {
-                                frmEditor_Skill.Instance.Dispose();
-                            });
-                        }
-                        break;
-                    }
-                case (int)Core.Enum.EditorType.Animation:
-                    {
-                        if (frmEditor_Animation.Instance.IsHandleCreated)
-                        {
-                            frmEditor_Animation.Instance.Invoke((MethodInvoker)delegate
-                            {
-                                frmEditor_Animation.Instance.Dispose();
-                            });
-                        }
-                        break;
-                    }
-                case (int)Core.Enum.EditorType.Moral:
-                    {
-                        if (frmEditor_Moral.Instance.IsHandleCreated)
-                        {
-                            frmEditor_Moral.Instance.Invoke((MethodInvoker)delegate
-                            {
-                                frmEditor_Moral.Instance.Dispose();
-                            });
-                        }
-                        break;
-                    }
-            }
-
-            if (GameState.AdminPanel)
-            {
-                if (FrmAdmin.Instance.IsHandleCreated)
-                    {
-                        FrmAdmin.Instance.Invoke((MethodInvoker)delegate
-                    {
-                        FrmAdmin.Instance.Dispose();
-                    });
-                }
-            }
-
->>>>>>> 2aad2d98
             NetworkConfig.DestroyNetwork();
             NetworkConfig.InitNetwork();
             General.ClearGameData();
