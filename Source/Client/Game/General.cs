--- conflicted
+++ resolved
@@ -1,17 +1,12 @@
 ﻿using Core;
 using Microsoft.Extensions.Configuration;
+using Microsoft.Extensions.DependencyInjection;
 using Microsoft.Extensions.Logging;
 using Microsoft.VisualBasic.CompilerServices;
-<<<<<<< HEAD
-using Reoria.Engine.Base.Container;
-using Reoria.Engine.Base.Container.Interfaces;
-using Reoria.Engine.Base.Container.Logging;
-=======
 using Reoria.Engine.Container.Configuration.Interfaces;
 using Reoria.Engine.Container.Interfaces;
 using Reoria.Engine.Container.Logging;
 using Reoria.Engine.Container.Logging.Interfaces;
->>>>>>> 0dc1167a
 using System.Runtime.InteropServices;
 using static Core.Global.Command;
 
@@ -27,26 +22,32 @@
 
         public static IEngineContainer? Container;
         public static IConfiguration? Configuration;
-        public static ILogger<T> GetLogger<T>() where T : class => Container?.RetrieveService<Logger<T>>() ?? throw new NullReferenceException();
+        public static ILogger<T> GetLogger<T>() where T : class => Container?.Provider.GetRequiredService<Logger<T>>() ?? throw new NullReferenceException();
+
+		[DllImport("user32.dll")]
+		public static extern bool SetForegroundWindow(IntPtr hWnd);
+
+		public const int SW_RESTORE = 9;
+
+		[DllImport("user32.dll")]
+        public static extern bool ShowWindow(IntPtr hWnd, int nCmdShow);
 
 		public static int GetTickCount()
         {
             return Environment.TickCount;
         }
 
+        public static void SetWindowFocus(IntPtr hWnd)
+        {
+            // Restore window if minimized
+            General.ShowWindow(hWnd, General.SW_RESTORE);
+
+            // Bring the window to front
+            General.SetForegroundWindow(hWnd);
+        }
+
         public static void Startup()
         {
-<<<<<<< HEAD
-            Container = new EngineContainer<SerilogLoggingInitializer>()
-                .DiscoverContainerServiceClasses()
-                .DiscoverConfigurationSources()
-                .BuildContainerConfiguration()
-                .BuildContainerLogger()
-                .DiscoverContainerServices()
-                .BuildContainerServices()
-                .BuildContainerServiceProvider();
-            Configuration = Container?.RetrieveService<IConfiguration>() ?? throw new NullReferenceException();
-=======
             IServiceCollection services = new ServiceCollection()
                 .AddSingleton<IEngineConfigurationProvider, XWConfigurationProvider>()
                 .AddSingleton<ILoggingInitializer, SerilogLoggingInitializer>();
@@ -56,7 +57,6 @@
                 .CreateServiceCollection()
                 .CreateServiceProvider();
             Configuration = Container?.Provider.GetRequiredService<IConfiguration>() ?? throw new NullReferenceException();
->>>>>>> 0dc1167a
 
             GameState.InMenu = true;
             ClearGameData();
