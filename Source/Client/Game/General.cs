--- conflicted
+++ resolved
@@ -17,12 +17,7 @@
         public static Gui Gui = new Gui();
         
         public static IConfiguration? Configuration;
-<<<<<<< HEAD
-        public static ILogger<T> GetLogger<T>() where T : class => Container?.RetrieveService<Logger<T>>() ?? throw new NullReferenceException();
-
-=======
         
->>>>>>> 87fb3a46
 		public static int GetTickCount()
         {
             return Environment.TickCount;
