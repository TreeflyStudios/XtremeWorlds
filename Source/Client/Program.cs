--- conflicted
+++ resolved
@@ -886,16 +886,15 @@
             {
                 if (IsMouseButtonDown(MouseButton.Left))
                 {
-<<<<<<< HEAD
                     if (Conversions.ToBoolean(Pet.PetAlive(GameState.MyIndex) && GameLogic.IsInBounds()))
-=======
-                    if (GameState.MyEditorType == (int)EditorType.Map)
-                    {
-                        frmEditor_Map.MapEditorMouseDown(GameState.CurX, GameState.CurY, false);
-                    }
+                    {
+                        Pet.PetMove(GameState.CurX, GameState.CurY);
+                    }
+                    Player.CheckAttack(true);
+                    NetworkSend.PlayerSearch(GameState.CurX, GameState.CurY, 0);
+                }
 
                     if (IsSeartchCooldownElapsed())
->>>>>>> 1b72d876
                     {
                         if (Conversions.ToBoolean(Pet.PetAlive(GameState.MyIndex) && GameLogic.IsInBounds()))
                         {
