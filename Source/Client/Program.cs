--- conflicted
+++ resolved
@@ -914,16 +914,8 @@
                     {
                         Pet.PetMove(GameState.CurX, GameState.CurY);
                     }
-<<<<<<< HEAD
-
-                    Player.CheckAttack(true);
-                    NetworkSend.PlayerSearch(GameState.CurX, GameState.CurY, 0);
-                }
-
-=======
                 }
                 
->>>>>>> 89148c41
                 if (IsSeartchCooldownElapsed())
                 {
                     if (Conversions.ToBoolean(Pet.PetAlive(GameState.MyIndex) && GameLogic.IsInBounds()))
@@ -2397,7 +2389,6 @@
                             {
                                 spritetop = 2;
                                 break;
-<<<<<<< HEAD
                             }
                             case (int)DirectionType.Down:
                             {
@@ -2406,16 +2397,6 @@
                             }
                             case (int)DirectionType.Left:
                             {
-=======
-                            }
-                            case (int)DirectionType.Down:
-                            {
-                                spritetop = 0;
-                                break;
-                            }
-                            case (int)DirectionType.Left:
-                            {
->>>>>>> 89148c41
                                 spritetop = 1;
                                 break;
                             }
@@ -2467,7 +2448,6 @@
                         if (Core.Type.MapEvents[id].Graphic < 1 |
                             Core.Type.MapEvents[id].Graphic > GameState.NumTileSets)
                             return;
-<<<<<<< HEAD
 
                         if (Core.Type.MapEvents[id].GraphicY2 > 0 | Core.Type.MapEvents[id].GraphicX2 > 0)
                         {
@@ -2475,47 +2455,6 @@
                             sRect.Y = Core.Type.MapEvents[id].GraphicY * 32;
                             sRect.Width = Core.Type.MapEvents[id].GraphicX2 * 32;
                             sRect.Height = Core.Type.MapEvents[id].GraphicY2 * 32;
-                        }
-                        else
-                        {
-                            sRect.X = Core.Type.MapEvents[id].GraphicY * 32;
-                            sRect.Height = sRect.Top + 32;
-                            sRect.Y = Core.Type.MapEvents[id].GraphicX * 32;
-                            sRect.Width = sRect.Left + 32;
-                        }
-
-                        x = Core.Type.MapEvents[id].X * 32;
-                        y = Core.Type.MapEvents[id].Y * 32;
-                        x = (int)Math.Round(x - (sRect.Right - sRect.Left) / 2d);
-                        y = y - (sRect.Bottom - sRect.Top) + 32;
-
-                        if (Core.Type.MapEvents[id].GraphicY2 > 1)
-                        {
-                            string argpath = System.IO.Path.Combine(Core.Path.Tilesets,
-                                Core.Type.MapEvents[id].Graphic.ToString());
-                            RenderTexture(ref argpath,
-                                GameLogic.ConvertMapX(Core.Type.MapEvents[id].X * GameState.PicX),
-                                GameLogic.ConvertMapY(Core.Type.MapEvents[id].Y * GameState.PicY) - GameState.PicY,
-                                sRect.Left, sRect.Top, sRect.Width, sRect.Height);
-                        }
-                        else
-                        {
-                            string argpath1 = System.IO.Path.Combine(Core.Path.Tilesets,
-                                Core.Type.MapEvents[id].Graphic.ToString());
-                            RenderTexture(ref argpath1,
-                                GameLogic.ConvertMapX(Core.Type.MapEvents[id].X * GameState.PicX),
-                                GameLogic.ConvertMapY(Core.Type.MapEvents[id].Y * GameState.PicY), sRect.Left,
-                                sRect.Top,
-                                sRect.Width, sRect.Height);
-=======
-
-                        if (Core.Type.MapEvents[id].GraphicY2 > 0 | Core.Type.MapEvents[id].GraphicX2 > 0)
-                        {
-                            sRect.X = Core.Type.MapEvents[id].GraphicX * 32;
-                            sRect.Y = Core.Type.MapEvents[id].GraphicY * 32;
-                            sRect.Width = Core.Type.MapEvents[id].GraphicX2 * 32;
-                            sRect.Height = Core.Type.MapEvents[id].GraphicY2 * 32;
->>>>>>> 89148c41
                         }
                         else
                         {
@@ -2553,9 +2492,6 @@
                         break;
                     }
 
-                        break;
-                    }
-
                 }
             }
             catch (Exception e)
