﻿using Core;
using Microsoft.VisualBasic;
using Microsoft.VisualBasic.CompilerServices;
using Microsoft.Xna.Framework;
using Microsoft.Xna.Framework.Graphics;
using Microsoft.Xna.Framework.Input;
using System.Collections.Concurrent;
using System.Diagnostics;
using static Core.Enum;
using static Core.Global.Command;
using Color = Microsoft.Xna.Framework.Color;
using Keys = Microsoft.Xna.Framework.Input.Keys;
using Point = Microsoft.Xna.Framework.Point;
using Rectangle = Microsoft.Xna.Framework.Rectangle;
using ButtonState = Microsoft.Xna.Framework.Input.ButtonState;
<<<<<<< HEAD
=======
using Java.IO;


#if ANDROID
using Android.App;
using Android.Content.Res;
#endif
>>>>>>> 87fb3a46

namespace Client
{

    public class GameClient : Game
    {

        public static GraphicsDeviceManager Graphics;
        public static Microsoft.Xna.Framework.Graphics.SpriteBatch SpriteBatch;
        public static readonly ConcurrentDictionary<string, Texture2D> TextureCache = new ConcurrentDictionary<string, Texture2D>();
        public static readonly ConcurrentDictionary<string, GfxInfo> GfxInfoCache = new ConcurrentDictionary<string, GfxInfo>();
        public static int TextureCounter;

        public readonly BlendState MultiplyBlendState = new BlendState();

        // Queue to maintain FIFO order of batches
        public static ConcurrentDictionary<int, RenderBatch> Batches = new ConcurrentDictionary<int, RenderBatch>();
        public static readonly object BatchLock = new object();

        private static int _gameFps;
        private static readonly object FpsLock = new object();

        // Safely set FPS with a lock
        public static void SetFps(int newFps)
        {
            lock (FpsLock)
                _gameFps = newFps;
        }

        // Safely get FPS with a lock
        public static int GetFps()
        {
            lock (FpsLock)
                return _gameFps;
        }

        public class RenderBatch
        {
            public Texture2D Texture { get; set; }
            public int TextureCounter { get; set; }
            public SpriteFont Font { get; set; }
            public List<RenderCommand> Commands { get; set; } = new List<RenderCommand>();
        }

        // State tracking variables
        // Shared keyboard and mouse states for cross-thread access
        public static KeyboardState CurrentKeyboardState;
        public static KeyboardState PreviousKeyboardState;

        public static MouseState CurrentMouseState;
        public static MouseState PreviousMouseState;

        // Keep track of the key states to avoid repeated input
        public static readonly Dictionary<Keys, bool> KeyStates = new Dictionary<Keys, bool>();

        // Define a dictionary to store the last time a key was processed
        public static Dictionary<Keys, DateTime> KeyRepeatTimers = new Dictionary<Keys, DateTime>();

        // Minimum interval (in milliseconds) between repeated key inputs
        private const byte KeyRepeatInterval = 125;
        private const byte MouseRepeatInterval = 75;

        // Lock object to ensure thread safety
        public static readonly object InputLock = new object();

        // Track the previous scroll value to compute delta
        private static readonly object ScrollLock = new object();

        private TimeSpan elapsedTime = TimeSpan.Zero;

        public static RenderTarget2D RenderTarget;
        public static Texture2D TransparentTexture;
        public static Texture2D PixelTexture;

        public static bool IsLoaded;

        // Add a timer to prevent spam
        private static DateTime lastInputTime = DateTime.MinValue;
        private const int inputCooldown = 250;

        // Handle Escape key to toggle menus
        private static DateTime lastMouseClickTime = DateTime.MinValue;
        private const int mouseClickCooldown = 250;

        // Ensure this class exists to store graphic info
        public class GfxInfo
        {
            public int Width;
            public int Height;
        }

        public static GfxInfo GetGfxInfo(string key)
        {
            // Check if the key does not end with ".gfxext" and append if needed
            if (!key.EndsWith(GameState.GfxExt, StringComparison.OrdinalIgnoreCase))
            {
                key += GameState.GfxExt;
            }

            // Retrieve the texture
            var texture = GetTexture(key);

            GfxInfo result = null;
            if (!GfxInfoCache.TryGetValue(key, out result))
            {
                // Log or handle the case where the key is not found in the cache
                Debug.WriteLine($"Warning: GfxInfo for key '{key}' not found in cache.");
                return null;
            }

            return result;
        }

        public GameClient()
        {
            General.GetResolutionSize(SettingsManager.Instance.Resolution, ref GameState.ResolutionWidth, ref GameState.ResolutionHeight);

            Graphics = new GraphicsDeviceManager(this);

            // Set basic properties for GraphicsDeviceManager
            {
                ref var withBlock = ref Graphics;
                withBlock.GraphicsProfile = GraphicsProfile.Reach;
                withBlock.IsFullScreen = SettingsManager.Instance.Fullscreen;
                withBlock.PreferredBackBufferWidth = GameState.ResolutionWidth;
                withBlock.PreferredBackBufferHeight = GameState.ResolutionHeight;
                withBlock.SynchronizeWithVerticalRetrace = SettingsManager.Instance.Vsync;
                withBlock.PreferHalfPixelOffset = true;
                withBlock.PreferMultiSampling = true;
            }

            // Add handler for PreparingDeviceSettings
            Graphics.PreparingDeviceSettings += (sender, args) =>
                {
                    args.GraphicsDeviceInformation.PresentationParameters.RenderTargetUsage = Microsoft.Xna.Framework.Graphics.RenderTargetUsage.PreserveContents;
                    args.GraphicsDeviceInformation.PresentationParameters.MultiSampleCount = 8;
                };

#if DEBUG
            IsMouseVisible = true;
#endif
            Content.RootDirectory = "Content";

            // Hook into the Exiting event to handle window close
            Exiting += OnWindowClose;
            Graphics.DeviceReset += (_, __) => OnDeviceReset();
        }

        protected override void Initialize()
        {
            Window.Title = SettingsManager.Instance.GameName;

            // Create the RenderTarget2D with the same size as the screen
            RenderTarget = new RenderTarget2D(Graphics.GraphicsDevice, Graphics.GraphicsDevice.PresentationParameters.BackBufferWidth, Graphics.GraphicsDevice.PresentationParameters.BackBufferHeight, false, Graphics.GraphicsDevice.PresentationParameters.BackBufferFormat, DepthFormat.Depth24);

            // Apply changes to GraphicsDeviceManager
            try
            {
                Graphics.ApplyChanges();
            }
            catch (Exception ex)
            {
                Debug.WriteLine($"GraphicsDevice initialization failed: {ex.Message}");
                throw;
            }

            base.Initialize();
        }

        public class RenderCommand
        {
            public byte Type { get; set; }
            public string Path { get; set; }
            public string Text { get; set; }
            public Rectangle sRect { get; set; }
            public Rectangle dRect { get; set; }
            public int X { get; set; }
            public int Y { get; set; }
            public Color Color { get; set; }
            public Color Color2 { get; set; }
            public int EntityID { get; set; }
            public int TextureID { get; set; }
        }

        private static void LoadFonts()
        {
            for (int i = 1; i < (int)FontType.Count; i++)
                Text.Fonts[(FontType)i] = LoadFont(Core.Path.Fonts, (FontType)i);
        }

        protected override void LoadContent()
        {
            SpriteBatch = new Microsoft.Xna.Framework.Graphics.SpriteBatch(GraphicsDevice);

            TransparentTexture = new Texture2D(GraphicsDevice, 1, 1);
            TransparentTexture.SetData(new Color[] { Color.White });
            PixelTexture = new Texture2D(GraphicsDevice, 1, 1);
            PixelTexture.SetData(new Color[] { Color.White });

            LoadFonts();
            General.Startup();
            IsLoaded = true;
        }

        public static SpriteFont LoadFont(string path, FontType font)
        {
            return General.Client.Content.Load<SpriteFont>(System.IO.Path.Combine(path, ((int)font).ToString()));
        }

        public static Color ToXnaColor(System.Drawing.Color drawingColor)
        {
            return new Color(drawingColor.R, drawingColor.G, drawingColor.B, drawingColor.A);
        }
        public static System.Drawing.Color ToDrawingColor(Color xnaColor)
        {
            return System.Drawing.Color.FromArgb(xnaColor.A, xnaColor.R, xnaColor.G, xnaColor.B);
        }

        public static void RenderTexture(ref string path, int dX, int dY, int sX, int sY, int dW, int dH, int sW = 1, int sH = 1, float alpha = 1.0f, byte red = 255, byte green = 255, byte blue = 255)
        {
            // Create destination and source rectangles
            var dRect = new Rectangle(dX, dY, dW, dH);
            var sRect = new Rectangle(sX, sY, sW, sH);
            var color = new Color(red, green, blue, (byte)255);
            color = color * alpha;

            path = Core.Path.EnsureFileExtension(path);
            
            // Retrieve the texture
            var texture = GetTexture(path);
            if (texture is null)
            {
                return;
            }

            SpriteBatch.Draw(texture, dRect, sRect, color);
        }

        public static Texture2D GetTexture(string path)
        {
            if (!TextureCache.ContainsKey(path))
            {
                #if ANDROID
                    path = System.IO.Path.Combine("Content", path);
                #endif
                var texture = LoadTexture(path);
                return texture;
            }

            return TextureCache[path];
        }

        public static Texture2D LoadTexture(string path)
        {
            try
            {
                // Check if the key does not end with ".gfxext" and append if needed
                if (!path.EndsWith(GameState.GfxExt, StringComparison.OrdinalIgnoreCase))
                {
                    path += GameState.GfxExt;
                }

#if ANDROID
                var stream = TitleContainer.OpenStream(path);
#else
                var stream = new FileStream(path, FileMode.Open);
#endif
                var texture = Texture2D.FromStream(Graphics.GraphicsDevice, stream);

                // Cache graphics information
                var gfxInfo = new GfxInfo()
                {
                    Width = texture.Width,
                    Height = texture.Height
                };
                GfxInfoCache.TryAdd(path, gfxInfo);

                TextureCache[path] = texture;

                return texture;
            }
            catch (Exception ex)
            {
                System.Console.WriteLine($"Error loading texture from {path}: {ex.Message}");
                return null;
            }
        }

        protected override void Draw(GameTime gameTime)
        {
            Graphics.GraphicsDevice.Clear(Color.Black);

            SpriteBatch.Begin(SpriteSortMode.Deferred, BlendState.AlphaBlend);
            if (GameState.InGame == true)
            {
                Render_Game();
            }
            else
            {
                Render_Menu();
            }
            SpriteBatch.End();

            base.Draw(gameTime);
        }

        protected override void Update(GameTime gameTime)
        {
            // Ignore input if the window is minimized or inactive
            if ((!IsActive || Window.ClientBounds.Width == 0) | Window.ClientBounds.Height == 0)
            {
                ResetInputStates();
                base.Update(gameTime);
                return;
            }

            lock (InputLock)
            {
                UpdateMouseCache();
                UpdateKeyCache();
                ProcessInputs();
            }

            if (IsKeyStateActive(Keys.F12))
            {
                TakeScreenshot();
            }

            SetFps(_gameFps + 1);
            elapsedTime += gameTime.ElapsedGameTime;

            if (elapsedTime.TotalSeconds >= 1d)
            {
                System.Console.WriteLine("FPS: " + GetFps());
                SetFps(0);
                elapsedTime = TimeSpan.Zero;
            }

            Loop.Game();

            base.Update(gameTime);
        }

        // Reset keyboard and mouse states
        private static void ResetInputStates()
        {
            CurrentKeyboardState = new KeyboardState();
            PreviousKeyboardState = new KeyboardState();
            CurrentMouseState = new MouseState();
            PreviousMouseState = new MouseState();
        }

        private static void UpdateKeyCache()
        {
            // Get the current keyboard state
            var keyboardState = Keyboard.GetState();

            // Update the previous and current states
            PreviousKeyboardState = CurrentKeyboardState;
            CurrentKeyboardState = keyboardState;
        }

        private static void UpdateMouseCache()
        {
            // Get the current mouse state
            var mouseState = Mouse.GetState();

            // Update the previous and current states
            PreviousMouseState = CurrentMouseState;
            CurrentMouseState = mouseState;
        }

        public static int GetMouseScrollDelta()
        {
            lock (ScrollLock)
                // Calculate the scroll delta between the previous and current states
                return CurrentMouseState.ScrollWheelValue - PreviousMouseState.ScrollWheelValue;
        }

        public static bool IsKeyStateActive(Keys key)
        {
            if (CanProcessKey(key) == true)
            {
                // Check if the key is down in the current keyboard state
                return CurrentKeyboardState.IsKeyDown(key);
            }

            return default;
        }

        public static Tuple<int, int> GetMousePosition()
        {
            // Return the current mouse position as a Tuple
            return new Tuple<int, int>(CurrentMouseState.X, CurrentMouseState.Y);
        }

        public static bool IsMouseButtonDown(MouseButton button)
        {
            switch (button)
            {
                case MouseButton.Left:
                    {
                        return CurrentMouseState.LeftButton == ButtonState.Pressed;
                    }
                case MouseButton.Right:
                    {
                        return CurrentMouseState.RightButton == ButtonState.Pressed;
                    }
                case MouseButton.Middle:
                    {
                        return CurrentMouseState.MiddleButton == ButtonState.Pressed;
                    }

                default:
                    {
                        return false;
                    }
            }
        }

        public static bool IsMouseButtonUp(MouseButton button)
        {
            switch (button)
            {
                case MouseButton.Left:
                    {
                        return CurrentMouseState.LeftButton == ButtonState.Released;
                    }
                case MouseButton.Right:
                    {
                        return CurrentMouseState.RightButton == ButtonState.Released;
                    }
                case MouseButton.Middle:
                    {
                        return CurrentMouseState.MiddleButton == ButtonState.Released;
                    }

                default:
                    {
                        return false;
                    }
            }
        }

        public static void ProcessInputs()
        {
            // Get the mouse position from the cache
            var mousePos = GetMousePosition();
            int mouseX = mousePos.Item1;
            int mouseY = mousePos.Item2;

            // Convert adjusted coordinates to game world coordinates
            GameState.CurX = (int)Math.Round(GameState.TileView.Left + Math.Floor((mouseX + GameState.Camera.Left) / GameState.PicX));
            GameState.CurY = (int)Math.Round(GameState.TileView.Top + Math.Floor((mouseY + GameState.Camera.Top) / GameState.PicY));

            // Store raw mouse coordinates for interface interactions
            GameState.CurMouseX = mouseX;
            GameState.CurMouseY = mouseY;

            // Check for action keys
            GameState.VbKeyControl = CurrentKeyboardState.IsKeyDown(Keys.LeftControl);
            GameState.VbKeyShift = CurrentKeyboardState.IsKeyDown(Keys.LeftShift);

            // Handle Escape key to toggle menus
            if (IsKeyStateActive(Keys.Escape))
            {
                if (GameState.InMenu == true)
                    return;

                // Hide options screen
                if (Gui.Windows[Gui.GetWindowIndex("winOptions")].Visible == true)
                {
                    Gui.HideWindow(Gui.GetWindowIndex("winOptions"));
                    Gui.CloseComboMenu();
                    return;
                }

                // hide/show chat window
                if (Gui.Windows[Gui.GetWindowIndex("winChat")].Visible == true)
                {
                    Gui.Windows[Gui.GetWindowIndex("winChat")].Controls[(int)Gui.GetControlIndex("winChat", "txtChat")].Text = "";
                    Gui.HideChat();
                    return;
                }

                if (Gui.Windows[Gui.GetWindowIndex("winEscMenu")].Visible == true)
                {
                    Gui.HideWindow(Gui.GetWindowIndex("winEscMenu"));
                    return;
                }

                if (Gui.Windows[Gui.GetWindowIndex("winShop")].Visible == true)
                {
                    Shop.CloseShop();
                    return;
                }

                if (Gui.Windows[Gui.GetWindowIndex("winBank")].Visible == true)
                {
                    Bank.CloseBank();
                    return;
                }

                if (Gui.Windows[Gui.GetWindowIndex("winTrade")].Visible == true)
                {
                    Trade.SendDeclineTrade();
                    return;
                }

                if (Gui.Windows[Gui.GetWindowIndex("winInventory")].Visible == true)
                {
                    Gui.HideWindow(Gui.GetWindowIndex("winInventory"));
                    return;
                }

                if (Gui.Windows[Gui.GetWindowIndex("winCharacter")].Visible == true)
                {
                    Gui.HideWindow(Gui.GetWindowIndex("winCharacter"));
                    return;
                }

                if (Gui.Windows[Gui.GetWindowIndex("winSkills")].Visible == true)
                {
                    Gui.HideWindow(Gui.GetWindowIndex("winSkills"));
                    return;
                }

                // show them
                if (Gui.Windows[Gui.GetWindowIndex("winChat")].Visible == false)
                {
                    Gui.ShowWindow(Gui.GetWindowIndex("winEscMenu"), true);
                    return;
                }
            }

            if (CurrentKeyboardState.IsKeyDown(Keys.Space))
            {
                GameLogic.CheckMapGetItem();
            }

            if (CurrentKeyboardState.IsKeyDown(Keys.Insert))
            {
                NetworkSend.SendRequestAdmin();
            }

            HandleMouseInputs();
            HandleActiveWindowInput();
            HandleTextInput();

            if (GameState.InGame)
            {
                // Check for movement keys
                UpdateMovementKeys();

                HandleHotbarInput();

                // Exit if escape menu is open
                if (IsWindowVisible("winEscMenu"))
                    return;

                // Check for input cooldown
                if (!IsInputCooldownElapsed())
                    return;

                // Process toggle actions
                HandleWindowToggle(Keys.I, "winInventory", Gui.btnMenu_Inv);
                HandleWindowToggle(Keys.C, "winCharacter", Gui.btnMenu_Char);
                HandleWindowToggle(Keys.K, "winSkills", Gui.btnMenu_Skills);

                // Handle chat input
                if (CurrentKeyboardState.IsKeyDown(Keys.Enter))
                {
                    if (IsWindowVisible("winChatSmall"))
                    {
                        Gui.ShowChat();
                        GameState.inSmallChat = Conversions.ToBoolean(0);
                    }
                    else
                    {
                        GameLogic.HandlePressEnter();
                    }

                    UpdateLastInputTime();
                }
            }
        }

        // Helper methods
        private static void UpdateMovementKeys()
        {
            GameState.DirUp = CurrentKeyboardState.IsKeyDown(Keys.W) | CurrentKeyboardState.IsKeyDown(Keys.Up);
            GameState.DirDown = CurrentKeyboardState.IsKeyDown(Keys.S) | CurrentKeyboardState.IsKeyDown(Keys.Down);
            GameState.DirLeft = CurrentKeyboardState.IsKeyDown(Keys.A) | CurrentKeyboardState.IsKeyDown(Keys.Left);
            GameState.DirRight = CurrentKeyboardState.IsKeyDown(Keys.D) | CurrentKeyboardState.IsKeyDown(Keys.Right);
        }

        private static bool IsWindowVisible(string windowName)
        {
            return Gui.Windows[Gui.GetWindowIndex(windowName)].Visible;
        }

        private static bool IsInputCooldownElapsed()
        {
            return (DateTime.Now - lastInputTime).TotalMilliseconds >= inputCooldown;
        }

        private static void UpdateLastInputTime()
        {
            lastInputTime = DateTime.Now;
        }

        private static void HandleWindowToggle(Keys key, string windowName, Action toggleAction)
        {
            if (CurrentKeyboardState.IsKeyDown(key) && !IsWindowVisible("winChat"))
            {
                toggleAction.Invoke();
                UpdateLastInputTime();
            }
        }

        private static void HandleActiveWindowInput()
        {
            Keys key;

            // Check if there is an active window and that it is visible.
            if (Gui.ActiveWindow > 0L && Gui.Windows[Gui.ActiveWindow].Visible)
            {
                // Check if an active control exists.
                if (Gui.Windows[Gui.ActiveWindow].ActiveControl > 0)
                {
                    // Get the active control.
                    var activeControl = Gui.Windows[Gui.ActiveWindow].Controls[Gui.Windows[Gui.ActiveWindow].ActiveControl];

                    // Check if the Enter key is active and can be processed.
                    if (IsKeyStateActive(Keys.Enter))
                    {
                        // Handle Enter: Call the control's callback or activate a new control.
                        if (activeControl.CallBack[(int)EntState.Enter] is not null)
                        {
                            activeControl.CallBack[(int)EntState.Enter].Invoke();
                        }
                        // If no callback, activate a new control.
                        else if (Gui.ActivateControl() == 0)
                        {
                            Gui.ActivateControl(0, false);
                        }
                    }

                    // Check if the Tab key is active and can be processed
                    if (IsKeyStateActive(Keys.Tab))
                    {
                        // Handle Tab: Switch to the next control.
                        if (Gui.ActivateControl() == 0)
                        {
                            Gui.ActivateControl(0, false);
                        }
                    }
                }
            }
        }

        // Handles the hotbar key presses using KeyboardState
        private static void HandleHotbarInput()
        {
            if (GameState.inSmallChat)
            {
                // Iterate through hotbar slots and check for corresponding keys
                for (int i = 0; i < Constant.MAX_HOTBAR; i++)
                {
                    // Check if the corresponding hotbar key is pressed
                    if (CurrentKeyboardState.IsKeyDown((Keys)((int)Keys.D0 + i)))
                    {
                        NetworkSend.SendUseHotbarSlot(i);
                        return; // Exit once the matching slot is used
                    }
                }
            }
        }

        private static void HandleTextInput()
        {
            // Iterate over all pressed keys  
            foreach (Keys key in CurrentKeyboardState.GetPressedKeys())
            {
                if (IsKeyStateActive(key))
                {
                    // Handle Backspace key separately  
                    if (key == Keys.Back)
                    {
                        var activeControl = Gui.GetActiveControl();

                        if (activeControl is not null && activeControl.Visible && activeControl.Text.Length > 0)
                        {
                            // Modify the text and update it back in the window  
                            activeControl.Text = activeControl.Text.Substring(0, activeControl.Text.Length - 1);
                            Gui.UpdateActiveControl(activeControl);
                        }
                        continue; // Move to the next key  
                    }

                    // Convert key to a character, considering Shift key  
                    char? character = ConvertKeyToChar(key, CurrentKeyboardState.IsKeyDown(Keys.LeftShift));

                    // If the character is valid, update the active control's text  
                    if (character.HasValue)
                    {
                        var activeControl = Gui.GetActiveControl();

                        if (activeControl is not null && activeControl.Visible && activeControl.Enabled)
                        {
                            string text = activeControl.Text + Conversions.ToString(character.Value);
                            if (Text.GetTextWidth(text) < activeControl.Width)
                            {
                                // Append character to the control's text  
                                activeControl.Text += Conversions.ToString(character.Value);
                                Gui.UpdateActiveControl(activeControl);
                                continue; // Move to the next key  
                            }
                        }
                    }

                    KeyStates.Remove(key);
                    KeyRepeatTimers.Remove(key);
                }
            }
        }

        // Check if the key can be processed (with interval-based repeat logic)
        private static bool CanProcessKey(Keys key)
        {
            var now = DateTime.Now;
            if (CurrentKeyboardState.IsKeyDown(key))
            {
                if (!KeyRepeatTimers.ContainsKey(key) || (now - KeyRepeatTimers[key]).TotalMilliseconds >= KeyRepeatInterval)
                {
                    // If the key is released, remove it from KeyStates and reset the timer
                    KeyStates.Remove(key);
                    KeyRepeatTimers.Remove(key);
                    KeyRepeatTimers[key] = now; // Update the timer for the key
                    return true;
                }
            }
            return false;
        }

        // Convert a key to a character (if possible)
        private static char ConvertKeyToChar(Keys key, bool shiftPressed)
        {
            // Handle alphabetic keys
            if (key >= Keys.A && key <= Keys.Z)
            {
                char baseChar = Strings.ChrW(Strings.AscW('A') + ((int)key - (int)Keys.A));
                return shiftPressed ? baseChar : char.ToLower(baseChar);
            }

            // Handle numeric keys (0-9)
            if (key >= Keys.D0 && key <= Keys.D9)
            {
                char digit = Strings.ChrW(Strings.AscW('0') + ((int)key - (int)Keys.D0));
                return shiftPressed ? General.GetShiftedDigit(digit) : digit;
            }

            // Handle space key
            if (key == Keys.Space)
                return ' ';

            // Handle the "/" character (typically mapped to OemQuestion)
            if (key == Keys.OemQuestion)
            {
                return shiftPressed ? '?' : '/';
            }

            // Ignore unsupported keys (e.g., function keys, control keys)
            return default;
        }

        private static void HandleMouseInputs()
        {
            HandleMouseClick();
            HandleScrollWheel();
        }

        private static void HandleScrollWheel()
        {
            // Handle scroll wheel (assuming delta calculation happens elsewhere)
            int scrollValue = GetMouseScrollDelta();
            if (scrollValue > 0)
            {
                GameLogic.ScrollChatBox(0); // Scroll up

                if (scrollValue != 0)
                {
                    Gui.HandleInterfaceEvents(EntState.MouseScroll);
                }
            }
        }

        private static void HandleMouseClick()
        {
            int currentTime = Environment.TickCount;

            // Handle MouseMove event when the mouse moves
            if (CurrentMouseState.X != PreviousMouseState.X || CurrentMouseState.Y != PreviousMouseState.Y)
            {
                Gui.HandleInterfaceEvents(EntState.MouseMove);
            }

            // Check for MouseDown event (button pressed)
            if (IsMouseButtonDown(MouseButton.Left))
            {
                if ((DateTime.Now - lastMouseClickTime).TotalMilliseconds >= mouseClickCooldown)
                {
                    Gui.HandleInterfaceEvents(EntState.MouseDown);
                    lastMouseClickTime = DateTime.Now; // Update last mouse click time
                    GameState.LastLeftClickTime = currentTime; // Track time for double-click detection
                    GameState.ClickCount++;
                }

                if (GameState.ClickCount >= 2)
                {
                    Gui.HandleInterfaceEvents(EntState.DblClick);
                }
            }

            // Double-click detection for left button
            if ((DateTime.Now - lastMouseClickTime).TotalMilliseconds >= GameState.DoubleClickTImer)
            {
                GameState.ClickCount = 0;
                GameState.Info = false;
            }

            // Check for MouseUp event (button released)
            if (IsMouseButtonUp(MouseButton.Left))
            {
                Gui.HandleInterfaceEvents(EntState.MouseUp);
            }

            // In-game interactions for left click
            if (GameState.InGame == true)
            {
                if (IsMouseButtonDown(MouseButton.Left))
                {
                    if (Conversions.ToBoolean(Pet.PetAlive(GameState.MyIndex) && GameLogic.IsInBounds()))
                    {
                        Pet.PetMove(GameState.CurX, GameState.CurY);
                    }
                    Player.CheckAttack(true);
                    NetworkSend.PlayerSearch(GameState.CurX, GameState.CurY, 0);
                }

                // Right-click interactions
                if (IsMouseButtonDown(MouseButton.Right))
                {
                    int slotNum = (int)GameLogic.IsHotbar(Gui.Windows[Gui.GetWindowIndex("winHotbar")].Left, Gui.Windows[Gui.GetWindowIndex("winHotbar")].Top);

                    if (slotNum >= 0L)
                    {
                        NetworkSend.SendDeleteHotbar(slotNum);
                    }
                    
                    if (GameState.VbKeyShift == true)
                    {
                        // Admin warp if Shift is held and the player has moderator access
                        if (GetPlayerAccess(GameState.MyIndex) >= (int)AccessType.Moderator)
                        {
                            NetworkSend.AdminWarp(GameState.CurX, GameState.CurY);
                        }
                    }
                    else
                    {
                        // Handle right-click menu
                        HandleRightClickMenu();
                    }
                }
            }
        }

        private static void HandleRightClickMenu()
        {
            // Loop through all players and display the right-click menu for the matching one
            for (int i = 0; i < Constant.MAX_PLAYERS; i++)
            {
                if (IsPlaying(i) && GetPlayerMap(i) == GetPlayerMap(GameState.MyIndex))
                {
                    if (GetPlayerX(i) == GameState.CurX && GetPlayerY(i) == GameState.CurY)
                    {
                        // Use current mouse state for the X and Y positions
                        GameLogic.ShowPlayerMenu(i, CurrentMouseState.X, CurrentMouseState.Y);
                    }
                }
            }

            // Perform player search at the current cursor position
            NetworkSend.PlayerSearch(GameState.CurX, GameState.CurY, 1);
        }

        private static void OnWindowClose(object sender, EventArgs e)
        {
            General.DestroyGame();
        }

        private static void OnDeviceReset()
        {
            System.Console.WriteLine("Device Reset");
        }

        public static void TakeScreenshot()
        {
            // Set the render target to our RenderTarget2D
            Graphics.GraphicsDevice.SetRenderTarget(RenderTarget);

            // Clear the render target with a transparent background
            Graphics.GraphicsDevice.Clear(Color.Transparent);

            // Draw everything to the render target
            General.Client.Draw(new GameTime()); // Assuming Draw handles your game rendering

            // Reset the render target to the back buffer (main display)
            Graphics.GraphicsDevice.SetRenderTarget(null);

            // Save the contents of the RenderTarget2D to a PNG file
            string timestamp = DateTime.Now.ToString("yyyyMMdd_HHmmss");
            using (var stream = new FileStream($"screenshot_{timestamp}.png", FileMode.Create))
            {
                RenderTarget.SaveAsPng(stream, RenderTarget.Width, RenderTarget.Height);
            }
        }

        // Draw a filled rectangle with an optional outline
        public static void DrawRectangle(Vector2 position, Vector2 size, Color fillColor, Color outlineColor, float outlineThickness)
        {
            // Create a 1x1 white texture for drawing
            var whiteTexture = new Texture2D(SpriteBatch.GraphicsDevice, 1, 1);

            whiteTexture.SetData(new Color[] { Color.White });

            // Draw the filled rectangle
            SpriteBatch.Draw(whiteTexture, new Rectangle(position.ToPoint(), size.ToPoint()), fillColor);

            // Draw the outline if thickness > 0
            if (outlineThickness > 0f)
            {
                // Create the four sides of the outline
                var left = new Rectangle(position.ToPoint(), new Point((int)Math.Round(outlineThickness), (int)Math.Round(size.Y)));
                var top = new Rectangle(position.ToPoint(), new Point((int)Math.Round(size.X), (int)Math.Round(outlineThickness)));
                var right = new Rectangle(new Point((int)Math.Round(position.X + size.X - outlineThickness), (int)Math.Round(position.Y)), new Point((int)Math.Round(outlineThickness), (int)Math.Round(size.Y)));
                var bottom = new Rectangle(new Point((int)Math.Round(position.X), (int)Math.Round(position.Y + size.Y - outlineThickness)), new Point((int)Math.Round(size.X), (int)Math.Round(outlineThickness)));

                // Draw the outline rectangles
                SpriteBatch.Draw(whiteTexture, left, outlineColor);
                SpriteBatch.Draw(whiteTexture, top, outlineColor);
                SpriteBatch.Draw(whiteTexture, right, outlineColor);
                SpriteBatch.Draw(whiteTexture, bottom, outlineColor);
            }

            // Dispose the texture to free memory
            whiteTexture.Dispose();
        }

    /// <summary>
    /// Draws a rectangle with a fill color and an outline.
    /// </summary>
    /// <param name="rect">The Rectangle to be drawn.</param>
    /// <param name="fillColor">The color to fill the rectangle.</param>
    /// <param name="outlineColor">The color of the outline.</param>
    /// <param name="outlineThickness">The thickness of the outline.</param>
        public static void DrawRectangleWithOutline(Rectangle rect, Color fillColor, Color outlineColor, float outlineThickness)
        {

            // Create a 1x1 white texture
            var whiteTexture = new Texture2D(SpriteBatch.GraphicsDevice, 1, 1);
            whiteTexture.SetData(new Color[] { Color.White });

            // Draw the filled rectangle
            SpriteBatch.Draw(whiteTexture, rect, fillColor);

            // Draw the outline if thickness > 0
            if (outlineThickness > 0f)
            {
                // Define outline rectangles (left, top, right, bottom)
                var left = new Rectangle(rect.Left, rect.Top, (int)Math.Round(outlineThickness), rect.Height);
                var top = new Rectangle(rect.Left, rect.Top, rect.Width, (int)Math.Round(outlineThickness));
                var right = new Rectangle(rect.Right - (int)Math.Round(outlineThickness), rect.Top, (int)Math.Round(outlineThickness), rect.Height);
                var bottom = new Rectangle(rect.Left, rect.Bottom - (int)Math.Round(outlineThickness), rect.Width, (int)Math.Round(outlineThickness));

                // Draw the outline rectangles
                SpriteBatch.Draw(whiteTexture, left, outlineColor);
                SpriteBatch.Draw(whiteTexture, top, outlineColor);
                SpriteBatch.Draw(whiteTexture, right, outlineColor);
                SpriteBatch.Draw(whiteTexture, bottom, outlineColor);
            }

            // Dispose the texture after use
            whiteTexture.Dispose();
        }

        private static void DrawOutlineRectangle(int x, int y, int width, int height, Color color, float thickness)
        {
            var whiteTexture = new Texture2D(SpriteBatch.GraphicsDevice, 1, 1);

            // Define four rectangles for the outline
            var left = new Rectangle(x, y, (int)Math.Round(thickness), height);
            var top = new Rectangle(x, y, width, (int)Math.Round(thickness));
            var right = new Rectangle((int)Math.Round(x + width - thickness), y, (int)Math.Round(thickness), height);
            var bottom = new Rectangle(x, (int)Math.Round(y + height - thickness), width, (int)Math.Round(thickness));

            // Draw the outline
            SpriteBatch.Draw(whiteTexture, left, color);
            SpriteBatch.Draw(whiteTexture, top, color);
            SpriteBatch.Draw(whiteTexture, right, color);
            SpriteBatch.Draw(whiteTexture, bottom, color);
        }

        public static Color QbColorToXnaColor(int qbColor)
        {
            switch (qbColor)
            {
                case (int)ColorType.Black:
                    {
                        return Color.Black;
                    }
                case (int)ColorType.Blue:
                    {
                        return Color.Blue;
                    }
                case (int)ColorType.Green:
                    {
                        return Color.Green;
                    }
                case (int)ColorType.Cyan:
                    {
                        return Color.Cyan;
                    }
                case (int)ColorType.Red:
                    {
                        return Color.Red;
                    }
                case (int)ColorType.Magenta:
                    {
                        return Color.Magenta;
                    }
                case (int)ColorType.Brown:
                    {
                        return Color.Brown;
                    }
                case (int)ColorType.Gray:
                    {
                        return Color.LightGray;
                    }
                case (int)ColorType.DarkGray:
                    {
                        return Color.Gray;
                    }
                case (int)ColorType.BrightBlue:
                    {
                        return Color.LightBlue;
                    }
                case (int)ColorType.BrightGreen:
                    {
                        return Color.LightGreen;
                    }
                case (int)ColorType.BrightCyan:
                    {
                        return Color.LightCyan;
                    }
                case (int)ColorType.BrightRed:
                    {
                        return Color.LightCoral;
                    }
                case (int)ColorType.Pink:
                    {
                        return Color.Orchid;
                    }
                case (int)ColorType.Yellow:
                    {
                        return Color.Yellow;
                    }
                case (int)ColorType.White:
                    {
                        return Color.White;
                    }

                default:
                    {
                        throw new ArgumentOutOfRangeException(nameof(qbColor), "Invalid QbColor value.");
                    }
            }
        }

        public static void DrawEmote(int x2, int y2, int sprite)
        {
            Rectangle rec;
            int x;
            int y;
            int anim;

            if (sprite < 1 | sprite > GameState.NumEmotes)
                return;
            if (Conversions.ToInteger(GameState.ShowAnimLayers) == 1)
            {
                anim = 1;
            }
            else
            {
                anim = 0;
            }

            rec.Y = 0;
            rec.Height = GameState.PicX;
            rec.X = (int)Math.Round(anim * (GetGfxInfo(System.IO.Path.Combine(Core.Path.Emotes, sprite.ToString())).Width / 2d));
            rec.Width = (int)Math.Round(GetGfxInfo(System.IO.Path.Combine(Core.Path.Emotes, sprite.ToString())).Width / 2d);

            x = GameLogic.ConvertMapX(x2);
            y = GameLogic.ConvertMapY(y2) - (GameState.PicY + 16);

            string argpath = System.IO.Path.Combine(Core.Path.Emotes, sprite.ToString());
            RenderTexture(ref argpath, x, y, rec.X, rec.Y, rec.Width, rec.Height);
        }

        public static void DrawDirections(int x, int y)
        {
            Rectangle rec;
            int i;

            // render grid
            rec.Y = 24;
            rec.X = 0;
            rec.Width = 32;
            rec.Height = 32;

            string argpath = System.IO.Path.Combine(Core.Path.Misc, "Direction");
            RenderTexture(ref argpath, GameLogic.ConvertMapX(x * GameState.PicX), GameLogic.ConvertMapY(y * GameState.PicY), rec.X, rec.Y, rec.Width, rec.Height, rec.Width, rec.Height);

            // render dir blobs
            for (i = 0; i < 4; i++)
            {
                rec.X = i * 8;
                rec.Width = 8;

                // find out whether render blocked or not
                bool localIsDirBlocked() { byte argdir = (byte)i; var ret = GameLogic.IsDirBlocked(ref Core.Type.MyMap.Tile[x, y].DirBlock, ref argdir); return ret; }

                if (!localIsDirBlocked())
                {
                    rec.Y = 8;
                }
                else
                {
                    rec.Y = 16;
                }
                rec.Height = 8;

                string argpath1 = System.IO.Path.Combine(Core.Path.Misc, "Direction");
                RenderTexture(ref argpath1, GameLogic.ConvertMapX(x * GameState.PicX) + GameState.DirArrowX[i], GameLogic.ConvertMapY(y * GameState.PicY) + GameState.DirArrowY[i], rec.X, rec.Y, rec.Width, rec.Height, rec.Width, rec.Height);
            }
        }

        public static void DrawPaperdoll(int x2, int y2, int sprite, int anim, int spritetop)
        {
            Rectangle rec;
            int x;
            int y;
            int width;
            int height;

            if (sprite < 1 | sprite > GameState.NumPaperdolls)
                return;

            rec.Y = (int)Math.Round(spritetop * GetGfxInfo(System.IO.Path.Combine(Core.Path.Paperdolls, sprite.ToString())).Height / 4d);
            rec.Height = (int)Math.Round(GetGfxInfo(System.IO.Path.Combine(Core.Path.Paperdolls, sprite.ToString())).Height / 4d);
            rec.X = (int)Math.Round(anim * GetGfxInfo(System.IO.Path.Combine(Core.Path.Paperdolls, sprite.ToString())).Width / 4d);
            rec.Width = (int)Math.Round(GetGfxInfo(System.IO.Path.Combine(Core.Path.Paperdolls, sprite.ToString())).Width / 4d);

            x = GameLogic.ConvertMapX(x2);
            y = GameLogic.ConvertMapY(y2);
            width = rec.Right - rec.Left;
            height = rec.Bottom - rec.Top;

            string argpath = System.IO.Path.Combine(Core.Path.Paperdolls, sprite.ToString());
            RenderTexture(ref argpath, x, y, rec.X, rec.Y, rec.Width, rec.Height);
        }

        public static void DrawNPC(double MapNPCNum)
        {
            byte anim;
            int x;
            int y;
            int sprite;
            var spriteLeft = default(int);
            Rectangle rect;
            int attackSpeed = 1000;

            // Check if NPC exists
            if (Core.Type.MyMapNPC[(int)MapNPCNum].Num < 0 || Core.Type.MyMapNPC[(int)MapNPCNum].Num > Core.Constant.MAX_NPCS)
                return;

            // Ensure NPC is within the tile view range
            if (Core.Type.MyMapNPC[(int)MapNPCNum].X < GameState.TileView.Left | Core.Type.MyMapNPC[(int)MapNPCNum].X > GameState.TileView.Right)
                return;

            if (Core.Type.MyMapNPC[(int)MapNPCNum].Y < GameState.TileView.Top | Core.Type.MyMapNPC[(int)MapNPCNum].Y > GameState.TileView.Bottom)
                return;

            // Stream NPC if not yet loaded
            Database.StreamNPC((int)Core.Type.MyMapNPC[(int)MapNPCNum].Num);

            // Get the sprite of the NPC
            sprite = Core.Type.NPC[(int)Core.Type.MyMapNPC[(int)MapNPCNum].Num].Sprite;

            // Validate sprite
            if (sprite < 1 | sprite > GameState.NumCharacters)
                return;

            // Reset animation frame
            anim = 0;

            // Check for attacking animation
            if (Core.Type.MyMapNPC[(int)MapNPCNum].AttackTimer + attackSpeed / 2d > General.GetTickCount() && Core.Type.MyMapNPC[(int)MapNPCNum].Attacking == 1)
            {
                anim = 3;
            }
            else
            {
                // Walking animation based on direction
                switch (Core.Type.MyMapNPC[(int)MapNPCNum].Dir)
                {
                    case (int)DirectionType.Up:
                        {
                            if (Core.Type.MyMapNPC[(int)MapNPCNum].YOffset > 8)
                                anim = (byte)Core.Type.MyMapNPC[(int)MapNPCNum].Steps;
                            break;
                        }
                    case (int)DirectionType.Down:
                        {
                            if (Core.Type.MyMapNPC[(int)MapNPCNum].YOffset < -8)
                                anim = (byte)Core.Type.MyMapNPC[(int)MapNPCNum].Steps;
                            break;
                        }
                    case (int)DirectionType.Left:
                        {
                            if (Core.Type.MyMapNPC[(int)MapNPCNum].XOffset > 8)
                                anim = (byte)Core.Type.MyMapNPC[(int)MapNPCNum].Steps;
                            break;
                        }
                    case (int)DirectionType.Right:
                        {
                            if (Core.Type.MyMapNPC[(int)MapNPCNum].XOffset < -8)
                                anim = (byte)Core.Type.MyMapNPC[(int)MapNPCNum].Steps;
                            break;
                        }
                }
            }

            // Reset attacking state if attack timer has passed
            {
                ref var withBlock = ref Core.Type.MyMapNPC[(int)MapNPCNum];
                if (withBlock.AttackTimer + attackSpeed < General.GetTickCount())
                {
                    withBlock.Attacking = 0;
                    withBlock.AttackTimer = 0;
                }
            }

            // Set sprite sheet position based on direction
            switch (Core.Type.MyMapNPC[(int)MapNPCNum].Dir)
            {
                case (int)DirectionType.Up:
                    {
                        spriteLeft = 3;
                        break;
                    }
                case (int)DirectionType.Right:
                    {
                        spriteLeft = 2;
                        break;
                    }
                case (int)DirectionType.Down:
                    {
                        spriteLeft = 0;
                        break;
                    }
                case (int)DirectionType.Left:
                    {
                        spriteLeft = 1;
                        break;
                    }
            }

            // Create the rectangle for rendering the sprite
            rect = new Rectangle((int)Math.Round(anim * (GetGfxInfo(System.IO.Path.Combine(Core.Path.Characters, sprite.ToString())).Width / 4d)), (int)Math.Round(spriteLeft * (GetGfxInfo(System.IO.Path.Combine(Core.Path.Characters, sprite.ToString())).Height / 4d)), (int)Math.Round(GetGfxInfo(System.IO.Path.Combine(Core.Path.Characters, sprite.ToString())).Width / 4d), (int)Math.Round(GetGfxInfo(System.IO.Path.Combine(Core.Path.Characters, sprite.ToString())).Height / 4d));

            // Calculate X and Y coordinates for rendering
            x = (int)Math.Round(Core.Type.MyMapNPC[(int)MapNPCNum].X * GameState.PicX + Core.Type.MyMapNPC[(int)MapNPCNum].XOffset - (GetGfxInfo(System.IO.Path.Combine(Core.Path.Characters, sprite.ToString())).Width / 4d - 32d) / 2d);

            if (GetGfxInfo(System.IO.Path.Combine(Core.Path.Characters, sprite.ToString())).Height / 4d > 32d)
            {
                // Larger sprites need an offset for height adjustment
                y = (int)Math.Round(Core.Type.MyMapNPC[(int)MapNPCNum].Y * GameState.PicY + Core.Type.MyMapNPC[(int)MapNPCNum].YOffset - (GetGfxInfo(System.IO.Path.Combine(Core.Path.Characters, sprite.ToString())).Height / 4d - 32d));
            }
            else
            {
                // Normal sprite height
                y = Core.Type.MyMapNPC[(int)MapNPCNum].Y * GameState.PicY + Core.Type.MyMapNPC[(int)MapNPCNum].YOffset;
            }

            // Draw shadow and NPC sprite
            // DrawShadow(x, y + 16)
            DrawCharacterSprite(sprite, x, y, rect);
        }

        public static void DrawMapItem(int itemNum)
        {
            Rectangle srcrec;
            Rectangle destrec;
            int picNum;
            int x;
            int y;

            if (Core.Type.MyMapItem[itemNum].Num < 0 | Core.Type.MyMapItem[itemNum].Num > Core.Constant.MAX_ITEMS)
                return;

            Item.StreamItem((int)Core.Type.MyMapItem[itemNum].Num);

            picNum = Core.Type.Item[(int)Core.Type.MyMapItem[itemNum].Num].Icon;

            if (picNum < 1 | picNum > GameState.NumItems)
                return;

            {
                ref var withBlock = ref Core.Type.MyMapItem[itemNum];
                if (withBlock.X < GameState.TileView.Left | withBlock.X > GameState.TileView.Right)
                    return;

                if (withBlock.Y < GameState.TileView.Top | withBlock.Y > GameState.TileView.Bottom)
                    return;
            }

            srcrec = new Rectangle(0, 0, GameState.PicX, GameState.PicY);
            destrec = new Rectangle(GameLogic.ConvertMapX(Core.Type.MyMapItem[itemNum].X * GameState.PicX), GameLogic.ConvertMapY(Core.Type.MyMapItem[itemNum].Y * GameState.PicY), GameState.PicX, GameState.PicY);

            x = GameLogic.ConvertMapX(Core.Type.MyMapItem[itemNum].X * GameState.PicX);
            y = GameLogic.ConvertMapY(Core.Type.MyMapItem[itemNum].Y * GameState.PicY);

            string argpath = System.IO.Path.Combine(Core.Path.Items, picNum.ToString());
            RenderTexture(ref argpath, x, y, srcrec.X, srcrec.Y, srcrec.Width, srcrec.Height, srcrec.Width, srcrec.Height);
        }

        public static void DrawCharacterSprite(int sprite, int x2, int y2, Rectangle sRECT)
        {
            int x;
            int y;

            if (sprite < 1 | sprite > GameState.NumCharacters)
                return;

            x = GameLogic.ConvertMapX(x2);
            y = GameLogic.ConvertMapY(y2);

            string argpath = System.IO.Path.Combine(Core.Path.Characters, sprite.ToString());
            RenderTexture(ref argpath, x, y, sRECT.X, sRECT.Y, sRECT.Width, sRECT.Height, sRECT.Width, sRECT.Height);
        }

        public static void DrawBlood(int index)
        {
            Rectangle srcrec;
            Rectangle destrec;
            int x;
            int y;

            {
                ref var withBlock = ref Core.Type.Blood[index];
                if (withBlock.X < GameState.TileView.Left | withBlock.X > GameState.TileView.Right)
                    return;
                if (withBlock.Y < GameState.TileView.Top | withBlock.Y > GameState.TileView.Bottom)
                    return;

                // check if we should be seeing it
                if (withBlock.Timer + 20000 < General.GetTickCount())
                    return;

                x = GameLogic.ConvertMapX(Core.Type.Blood[index].X * GameState.PicX);
                y = GameLogic.ConvertMapY(Core.Type.Blood[index].Y * GameState.PicY);

                srcrec = new Rectangle((withBlock.Sprite - 1) * GameState.PicX, 0, GameState.PicX, GameState.PicY);
                destrec = new Rectangle(GameLogic.ConvertMapX(withBlock.X * GameState.PicX), GameLogic.ConvertMapY(withBlock.Y * GameState.PicY), GameState.PicX, GameState.PicY);

                string argpath = System.IO.Path.Combine(Core.Path.Misc, "Blood");
                RenderTexture(ref argpath, x, y, srcrec.X, srcrec.Y, srcrec.Width, srcrec.Height);

            }
        }

        public static void DrawBars()
        {
            long Left;
            long Top;
            long Width;
            long Height;
            long tmpX;
            long tmpY;
            var barWidth = default(long);
            long i;
            long NPCNum;

            // dynamic bar calculations
            Width = GetGfxInfo(System.IO.Path.Combine(Core.Path.Misc, "Bars")).Width;
            Height = (long)Math.Round(GetGfxInfo(System.IO.Path.Combine(Core.Path.Misc, "Bars")).Height / 4d);

            // render NPC health bars
            for (i = 0L; i < Constant.MAX_MAP_NPCS; i++)
            {
                NPCNum = (long)Core.Type.MyMapNPC[(int)i].Num;
                // exists?
                if (NPCNum >= 0L && NPCNum <= Core.Constant.MAX_NPCS)
                {
                    // alive?
                    if (Core.Type.MyMapNPC[(int)i].Vital[(int)VitalType.HP] > 0 & Core.Type.MyMapNPC[(int)i].Vital[(int)VitalType.HP] < Core.Type.NPC[(int)NPCNum].HP)
                    {
                        // lock to NPC
                        tmpX = (long)Math.Round(Core.Type.MyMapNPC[(int)i].X * GameState.PicX + Core.Type.MyMapNPC[(int)i].XOffset + 16 - Width / 2d);
                        tmpY = Core.Type.MyMapNPC[(int)i].Y * GameState.PicY + Core.Type.MyMapNPC[(int)i].YOffset + 35;

                        // calculate the width to fill
                        if (Width > 0L)
                            GameState.BarWidth_NPCHP_Max[(int)i] = (long)Math.Round(Core.Type.MyMapNPC[(int)i].Vital[(int)VitalType.HP] / (double)Width / (Core.Type.NPC[(int)NPCNum].HP / (double)Width) * Width);

                        // draw bar background
                        Top = Height * 3L; // HP bar background
                        Left = 0L;
                        string argpath = System.IO.Path.Combine(Core.Path.Misc, "Bars");
                        RenderTexture(ref argpath, GameLogic.ConvertMapX((int)tmpX), GameLogic.ConvertMapY((int)tmpY), (int)Left, (int)Top, (int)Width, (int)Height, (int)Width, (int)Height);

                        // draw the bar proper
                        Top = 0L; // HP bar
                        Left = 0L;
                        string argpath1 = System.IO.Path.Combine(Core.Path.Misc, "Bars");
                        RenderTexture(ref argpath1, GameLogic.ConvertMapX((int)tmpX), GameLogic.ConvertMapY((int)tmpY), (int)Left, (int)Top, (int)GameState.BarWidth_NPCHP[(int)i], (int)Height, (int)GameState.BarWidth_NPCHP[(int)i], (int)Height);
                    }
                }
            }

            for (i = 0L; i < Constant.MAX_PLAYERS; i++)
            {
                if (GetPlayerMap((int)i) == GetPlayerMap((int)i))
                {
                    if (GetPlayerVital((int)i, VitalType.HP) > 0 & GetPlayerVital((int)i, VitalType.HP) < GetPlayerMaxVital((int)i, VitalType.HP))
                    {
                        // lock to Player
                        tmpX = (long)Math.Round(GetPlayerX((int)i) * GameState.PicX + Core.Type.Player[(int)i].XOffset + 16 - Width / 2d);
                        tmpY = GetPlayerY((int)i) * GameState.PicY + Core.Type.Player[(int)i].YOffset + 35;

                        // calculate the width to fill
                        if (Width > 0L)
                            GameState.BarWidth_PlayerHP_Max[(int)i] = (long)Math.Round(GetPlayerVital((int)i, VitalType.HP) / (double)Width / (GetPlayerMaxVital((int)i, VitalType.HP) / (double)Width) * Width);

                        // draw bar background
                        Top = Height * 3L; // HP bar background
                        Left = 0L;
                        string argpath2 = System.IO.Path.Combine(Core.Path.Misc, "Bars");
                        RenderTexture(ref argpath2, GameLogic.ConvertMapX((int)tmpX), GameLogic.ConvertMapY((int)tmpY), (int)Left, (int)Top, (int)Width, (int)Height, (int)Width, (int)Height);

                        // draw the bar proper
                        Top = 0L; // HP bar
                        Left = 0L;
                        string argpath3 = System.IO.Path.Combine(Core.Path.Misc, "Bars");
                        RenderTexture(ref argpath3, GameLogic.ConvertMapX((int)tmpX), GameLogic.ConvertMapY((int)tmpY), (int)Left, (int)Top, (int)GameState.BarWidth_PlayerHP[(int)i], (int)Height, (int)GameState.BarWidth_PlayerHP[(int)i], (int)Height);
                    }

                    if (GetPlayerVital((int)i, VitalType.SP) > 0 & GetPlayerVital((int)i, VitalType.SP) < GetPlayerMaxVital((int)i, VitalType.SP))
                    {
                        // lock to Player
                        tmpX = (long)Math.Round(GetPlayerX((int)i) * GameState.PicX + Core.Type.Player[(int)i].XOffset + 16 - Width / 2d);
                        tmpY = GetPlayerY((int)i) * GameState.PicY + Core.Type.Player[(int)i].YOffset + 35 + Height;

                        // calculate the width to fill
                        if (Width > 0L)
                            GameState.BarWidth_PlayerSP_Max[(int)i] = (long)Math.Round(GetPlayerVital((int)i, VitalType.SP) / (double)Width / (GetPlayerMaxVital((int)i, VitalType.SP) / (double)Width) * Width);

                        // draw bar background
                        Top = Height * 3L; // SP bar background
                        Left = 0L;
                        string argpath4 = System.IO.Path.Combine(Core.Path.Misc, "Bars");
                        RenderTexture(ref argpath4, GameLogic.ConvertMapX((int)tmpX), GameLogic.ConvertMapY((int)tmpY), (int)Left, (int)Top, (int)Width, (int)Height, (int)Width, (int)Height);

                        // draw the bar proper
                        Top = Height * 0L; // SP bar
                        Left = 0L;
                        string argpath5 = System.IO.Path.Combine(Core.Path.Misc, "Bars");
                        RenderTexture(ref argpath5, GameLogic.ConvertMapX((int)tmpX), GameLogic.ConvertMapY((int)tmpY), (int)Left, (int)Top, (int)GameState.BarWidth_PlayerSP[(int)i], (int)Height, (int)GameState.BarWidth_PlayerSP[(int)i], (int)Height);
                    }

                    if (GameState.SkillBuffer >= 0)
                    {
                        if ((int)Core.Type.Player[(int)i].Skill[GameState.SkillBuffer].Num >= 0)
                        {
                            if (Core.Type.Skill[(int)Core.Type.Player[(int)i].Skill[GameState.SkillBuffer].Num].CastTime > 0)
                            {
                                // lock to player
                                tmpX = (long)Math.Round(GetPlayerX((int)i) * GameState.PicX + Core.Type.Player[(int)i].XOffset + 16 - Width / 2d);
                                tmpY = GetPlayerY((int)i) * GameState.PicY + Core.Type.Player[(int)i].YOffset + 35 + Height;

                                // calculate the width to fill
                                if (Width > 0L)
                                    barWidth = (long)Math.Round((General.GetTickCount() - GameState.SkillBufferTimer) / (double)(Core.Type.Skill[(int)Core.Type.Player[(int)i].Skill[GameState.SkillBuffer].Num].CastTime * 1000) * Width);

                                // draw bar background
                                Top = Height * 3L; // cooldown bar background
                                Left = 0L;
                                string argpath6 = System.IO.Path.Combine(Core.Path.Misc, "Bars");
                                RenderTexture(ref argpath6, GameLogic.ConvertMapX((int)tmpX), GameLogic.ConvertMapY((int)tmpY), (int)Left, (int)Top, (int)Width, (int)Height, (int)Width, (int)Height);

                                // draw the bar proper
                                Top = Height * 2L; // cooldown bar
                                Left = 0L;
                                string argpath7 = System.IO.Path.Combine(Core.Path.Misc, "Bars");
                                RenderTexture(ref argpath7, GameLogic.ConvertMapX((int)tmpX), GameLogic.ConvertMapY((int)tmpY), (int)Left, (int)Top, (int)barWidth, (int)Height, (int)barWidth, (int)Height);
                            }
                        }
                    }
                }
            }
        }

        internal void DrawEyeDropper()
        {
            SpriteBatch.Begin();

            // Define rectangle parameters.
            var position = new Vector2(GameLogic.ConvertMapX(GameState.CurX * GameState.PicX), GameLogic.ConvertMapY(GameState.CurY * GameState.PicY));
            var size = new Vector2(GameState.PicX, GameState.PicX);
            var fillColor = Color.Transparent;  // No fill
            var outlineColor = Color.Cyan;      // Cyan outline
            int outlineThickness = 1;         // Thickness of outline

            // Draw the rectangle with an outline.
            DrawRectangle(position, size, fillColor, outlineColor, outlineThickness);
            SpriteBatch.End();
        }

        public static void DrawGrid()
        {
            // Use a single Begin/End pair to improve performance
            SpriteBatch.Begin();

            // Iterate over the tiles in the visible range
            for (double x = GameState.TileView.Left - 1d, loopTo = GameState.TileView.Right + 1d; x < loopTo; x++)
            {
                for (double y = GameState.TileView.Top - 1d, loopTo1 = GameState.TileView.Bottom + 1d; y < loopTo1; y++)
                {
                    if (GameLogic.IsValidMapPoint((int)Math.Round(x), (int)Math.Round(y)))
                    {
                        // Calculate the tile position and size
                        int posX = GameLogic.ConvertMapX((int)Math.Round((x - 1d) * GameState.PicX));
                        int posY = GameLogic.ConvertMapY((int)Math.Round((y - 1d) * GameState.PicY));
                        int rectWidth = GameState.PicX;
                        int rectHeight = GameState.PicY;

                        // Draw the transparent rectangle as the tile background
                        SpriteBatch.Draw(TransparentTexture, new Rectangle(posX, posY, rectWidth, rectHeight), Color.Transparent);

                        // Define the outline color and thickness
                        var outlineColor = Color.White;
                        int thickness = 1;

                        // Draw the tile outline (top, bottom, left, right)
                        SpriteBatch.Draw(TransparentTexture, new Rectangle(posX, posY, rectWidth, thickness), outlineColor); // Top
                        SpriteBatch.Draw(TransparentTexture, new Rectangle(posX, posY + rectHeight - thickness, rectWidth, thickness), outlineColor); // Bottom
                        SpriteBatch.Draw(TransparentTexture, new Rectangle(posX, posY, thickness, rectHeight), outlineColor); // Left
                        SpriteBatch.Draw(TransparentTexture, new Rectangle(posX + rectWidth - thickness, posY, thickness, rectHeight), outlineColor); // Right
                    }
                }
            }

            SpriteBatch.End();
        }

        public static void DrawTarget(int x2, int y2)
        {
            Rectangle rec;
            int x;
            int y;
            int width;
            int height;

            rec.Y = 0;
            rec.Height = GetGfxInfo(System.IO.Path.Combine(Core.Path.Misc, "Target")).Height;
            rec.X = 0;
            rec.Width = (int)Math.Round(GetGfxInfo(System.IO.Path.Combine(Core.Path.Misc, "Target")).Width / 2d);
            x = GameLogic.ConvertMapX(x2 + 4);
            y = GameLogic.ConvertMapY(y2 - 32);
            width = rec.Right - rec.Left;
            height = rec.Bottom - rec.Top;

            string argpath = System.IO.Path.Combine(Core.Path.Misc, "Target");
            RenderTexture(ref argpath, x, y, rec.X, rec.Y, rec.Width, rec.Height, rec.Width, rec.Height);
        }

        public static Color ToMonoGameColor(System.Drawing.Color drawingColor)
        {
            return new Color(drawingColor.R, drawingColor.G, drawingColor.B, drawingColor.A);
        }

        public static void DrawHover(int x2, int y2)
        {
            Rectangle rec;
            int x;
            int y;
            int width;
            int height;

            rec.Y = 0;
            rec.Height = GetGfxInfo(System.IO.Path.Combine(Core.Path.Misc, "Target")).Height;
            rec.X = (int)Math.Round(GetGfxInfo(System.IO.Path.Combine(Core.Path.Misc, "Target")).Width / 2d);
            rec.Width = (int)Math.Round(GetGfxInfo(System.IO.Path.Combine(Core.Path.Misc, "Target")).Width / 2d + GetGfxInfo(System.IO.Path.Combine(Core.Path.Misc, "Target")).Width / 2d);

            x = GameLogic.ConvertMapX(x2 + 4);
            y = GameLogic.ConvertMapY(y2 - 32);
            width = rec.Right - rec.Left;
            height = rec.Bottom - rec.Top;

            string argpath = System.IO.Path.Combine(Core.Path.Misc, "Target");
            RenderTexture(ref argpath, x, y, rec.X, rec.Y, rec.Width, rec.Height, rec.Width, rec.Height);
        }

        public static void DrawChatBubble(long Index)
        {
            var theArray = default(string[]);
            long x;
            long y;
            long i;
            var MaxWidth = default(long);
            long x2;
            long y2;
            int Color;
            long tmpNum;

            {
                ref var withBlock = ref Core.Type.ChatBubble[(int)Index];

                // exit out early
                if (withBlock.TargetType == 0)
                    return;

                Color = withBlock.Color;

                // calculate position
                switch (withBlock.TargetType)
                {
                    case (byte)TargetType.Player:
                        {
                            // it's a player
                            if (!(GetPlayerMap(withBlock.Target) == GetPlayerMap(GameState.MyIndex)))
                                return;

                            // it's on our map - get co-ords
                            x = GameLogic.ConvertMapX(Core.Type.Player[withBlock.Target].X * 32 + Core.Type.Player[withBlock.Target].XOffset) + 16;
                            y = GameLogic.ConvertMapY(Core.Type.Player[withBlock.Target].Y * 32 + Core.Type.Player[withBlock.Target].YOffset) - 32;
                            break;
                        }
                    case (byte)TargetType.Event:
                        {
                            x = GameLogic.ConvertMapX(Core.Type.MyMap.Event[withBlock.Target].X * 32) + 16;
                            y = GameLogic.ConvertMapY(Core.Type.MyMap.Event[withBlock.Target].Y * 32) - 16;
                            break;
                        }

                    case (byte)TargetType.NPC
                        :
                        {
                            x = GameLogic.ConvertMapX(Core.Type.MyMapNPC[withBlock.Target].X * 32) + 16;
                            y = GameLogic.ConvertMapY(Core.Type.MyMapNPC[withBlock.Target].Y * 32) - 32;
                            break;
                        }

                    case (byte)TargetType.Pet:
                        {
                            x = GameLogic.ConvertMapX(Core.Type.Player[GameState.MyIndex].Pet.X * 32) + 16;
                            y = GameLogic.ConvertMapY(Core.Type.Player[GameState.MyIndex].Pet.Y * 32) - 32;
                            break;
                        }

                    default:
                        {
                            return;
                        }
                }

                withBlock.Msg = withBlock.Msg.Replace("\0", string.Empty);

                // word wrap
                Text.WordWrap(withBlock.Msg, FontType.Georgia, GameState.ChatBubbleWidth, ref theArray);

                // find max width
                tmpNum = Information.UBound(theArray);

                var loopTo = tmpNum;
                for (i = 0L; i < loopTo; i++)
                {
                    if (Text.GetTextWidth(theArray[(int)i], FontType.Georgia) > MaxWidth)
                        MaxWidth = Text.GetTextWidth(theArray[(int)i], FontType.Georgia);
                }

                // calculate the new position
                x2 = x - MaxWidth / 2L;
                y2 = y - Information.UBound(theArray) * 12;

                // render bubble - top left
                string argpath = System.IO.Path.Combine(Core.Path.Gui, 33.ToString());
                RenderTexture(ref argpath, (int)(x2 - 9L), (int)(y2 - 5L), 0, 0, 9, 5, 9, 5);

                // top right
                string argpath1 = System.IO.Path.Combine(Core.Path.Gui, 33.ToString());
                RenderTexture(ref argpath1, (int)(x2 + MaxWidth), (int)(y2 - 5L), 119, 0, 9, 5, 9, 5);

                // top
                string argpath2 = System.IO.Path.Combine(Core.Path.Gui, 33.ToString());
                RenderTexture(ref argpath2, (int)x2, (int)(y2 - 5L), 9, 0, (int)MaxWidth, 5, 5, 5);

                // bottom left
                string argpath3 = System.IO.Path.Combine(Core.Path.Gui, 33.ToString());
                RenderTexture(ref argpath3, (int)(x2 - 9L), (int)y, 0, 19, 9, 6, 9, 6);

                // bottom right
                string argpath4 = System.IO.Path.Combine(Core.Path.Gui, 33.ToString());
                RenderTexture(ref argpath4, (int)(x2 + MaxWidth), (int)y, 119, 19, 9, 6, 9, 6);

                // bottom - left half
                string argpath5 = System.IO.Path.Combine(Core.Path.Gui, 33.ToString());
                RenderTexture(ref argpath5, (int)x2, (int)y, 9, 19, (int)(MaxWidth / 2L - 5L), 6, 6, 6);

                // bottom - right half
                string argpath6 = System.IO.Path.Combine(Core.Path.Gui, 33.ToString());
                RenderTexture(ref argpath6, (int)(x2 + MaxWidth / 2L + 6L), (int)y, 9, 19, (int)(MaxWidth / 2L - 5L), 6, 9, 6);

                // left
                string argpath7 = System.IO.Path.Combine(Core.Path.Gui, 33.ToString());
                RenderTexture(ref argpath7, (int)(x2 - 9L), (int)y2, 0, 6, 9, Information.UBound(theArray) * 12, 9, 6);

                // right
                string argpath8 = System.IO.Path.Combine(Core.Path.Gui, 33.ToString());
                RenderTexture(ref argpath8, (int)(x2 + MaxWidth), (int)y2, 119, 6, 9, Information.UBound(theArray) * 12, 9, 6);

                // center
                string argpath9 = System.IO.Path.Combine(Core.Path.Gui, 33.ToString());
                RenderTexture(ref argpath9, (int)x2, (int)y2, 9, 5, (int)MaxWidth, Information.UBound(theArray) * 12, 9, 5);

                // little pointy bit
                string argpath10 = System.IO.Path.Combine(Core.Path.Gui, 33.ToString());
                RenderTexture(ref argpath10, (int)(x - 5L), (int)y, 58, 19, 11, 11, 11, 11);

                // render each line centralized
                tmpNum = Information.UBound(theArray);

                var loopTo1 = tmpNum;
                for (i = 0; i < loopTo1; i++)
                {
                    if (theArray[(int)i] == null)
                        break;

                    // Measure button text size and apply padding
                    var textSize = Text.Fonts[FontType.Georgia].MeasureString(theArray[(int)i]);
                    float actualWidth = textSize.X;
                    float actualHeight = textSize.Y;

                    // Calculate horizontal and vertical centers with padding
                    double padding = (double)actualWidth / 6.0d;

                    Text.RenderText(theArray[(int)i], (int)Math.Round(x - theArray[(int)i].Length / 2d - Text.GetTextWidth(theArray[(int)i]) / 2d + padding), (int)y2, QbColorToXnaColor(withBlock.Color), Microsoft.Xna.Framework.Color.Black);
                    y2 = y2 + 12L;
                }

                // check if it's timed out - close it if so
                if (withBlock.Timer + 5000 < General.GetTickCount())
                {
                    withBlock.Active = Conversions.ToBoolean(0);
                }
            }
        }

        public static void DrawPlayer(int index)
        {
            byte anim;
            int x;
            int y;
            int spriteNum;
            var spriteleft = default(int);
            int attackSpeed;
            Rectangle rect;

            spriteNum = GetPlayerSprite(index);

            if (index < 0 | index > Constant.MAX_PLAYERS)
                return;

            if (spriteNum <= 0 | spriteNum > GameState.NumCharacters)
                return;

            // speed from weapon
            if (GetPlayerEquipment(index, EquipmentType.Weapon) >= 0)
            {
                attackSpeed = Core.Type.Item[GetPlayerEquipment(index, EquipmentType.Weapon)].Speed;
            }
            else
            {
                attackSpeed = 1000;
            }

            // Reset frame
            anim = 0;

            // Check for attacking animation
            if (Core.Type.Player[index].AttackTimer + attackSpeed / 2d > General.GetTickCount())
            {
                if (Core.Type.Player[index].Attacking == 1)
                {
                    anim = 3;
                }
            }
            else
            {
                // If not attacking, walk normally
                switch (GetPlayerDir(index))
                {
                    case (int)DirectionType.Up:
                        {

                            if (Core.Type.Player[index].YOffset > 8)
                                anim = Core.Type.Player[index].Steps;
                            break;
                        }
                    case (int)DirectionType.Down:
                        {

                            if (Core.Type.Player[index].YOffset < -8)
                                anim = Core.Type.Player[index].Steps;
                            break;
                        }
                    case (int)DirectionType.Left:
                        {

                            if (Core.Type.Player[index].XOffset > 8)
                                anim = Core.Type.Player[index].Steps;
                            break;
                        }
                    case (int)DirectionType.Right:
                        {

                            if (Core.Type.Player[index].XOffset < -8)
                                anim = Core.Type.Player[index].Steps;
                            break;
                        }
                    case (int)DirectionType.UpRight:
                        {
                            if (Core.Type.Player[index].XOffset < -8)
                                anim = Core.Type.Player[index].Steps;
                            if (Core.Type.Player[index].YOffset > 8)
                                anim = Core.Type.Player[index].Steps;
                            break;
                        }

                    case (int)DirectionType.UpLeft:
                        {
                            if (Core.Type.Player[index].XOffset > 8)
                                anim = Core.Type.Player[index].Steps;
                            if (Core.Type.Player[index].YOffset > 8)
                                anim = Core.Type.Player[index].Steps;
                            break;
                        }

                    case (int)DirectionType.DownRight:
                        {
                            if (Core.Type.Player[index].XOffset < -8)
                                anim = Core.Type.Player[index].Steps;
                            if (Core.Type.Player[index].YOffset < -8)
                                anim = Core.Type.Player[index].Steps;
                            break;
                        }

                    case (int)DirectionType.DownLeft:
                        {
                            if (Core.Type.Player[index].XOffset > 8)
                                anim = Core.Type.Player[index].Steps;
                            if (Core.Type.Player[index].YOffset < -8)
                                anim = Core.Type.Player[index].Steps;
                            break;
                        }

                }

            }

            // Check to see if we want to stop making him attack
            {
                ref var withBlock = ref Core.Type.Player[index];
                if (withBlock.AttackTimer + attackSpeed < General.GetTickCount())
                {
                    withBlock.Attacking = 0;
                    withBlock.AttackTimer = 0;
                }

            }

            // Set the left
            switch (GetPlayerDir(index))
            {
                case (int)DirectionType.Up:
                    {
                        spriteleft = 3;
                        break;
                    }
                case (int)DirectionType.Right:
                    {
                        spriteleft = 2;
                        break;
                    }
                case (int)DirectionType.Down:
                    {
                        spriteleft = 0;
                        break;
                    }
                case (int)DirectionType.Left:
                    {
                        spriteleft = 1;
                        break;
                    }
                case (int)DirectionType.UpRight:
                    {
                        spriteleft = 2;
                        break;
                    }
                case (int)DirectionType.UpLeft:
                    {
                        spriteleft = 1;
                        break;
                    }
                case (int)DirectionType.DownLeft:
                    {
                        spriteleft = 1;
                        break;
                    }
                case (int)DirectionType.DownRight:
                    {
                        spriteleft = 2;
                        break;
                    }
            }

            var gfxInfo = GetGfxInfo(System.IO.Path.Combine(Core.Path.Characters, spriteNum.ToString()));
            if (gfxInfo == null)
            {
                // Handle the case where the graphic information is not found
                return;
            }

            // Calculate the X
            x = (int)Math.Round(Core.Type.Player[index].X * GameState.PicX + Core.Type.Player[index].XOffset - (gfxInfo.Width / 4d - 32d) / 2d);

            // Is the player's height more than 32..?
            if (gfxInfo.Height > 32)
            {
                // Create a 32 pixel offset for larger sprites
                y = (int)Math.Round(GetPlayerY(index) * GameState.PicY + Core.Type.Player[index].YOffset - (gfxInfo.Height / 4d - 32d));
            }
            else
            {
                // Proceed as normal
                y = GetPlayerY(index) * GameState.PicY + Core.Type.Player[index].YOffset;
            }

            rect = new Rectangle((int)Math.Round(anim * (gfxInfo.Width / 4d)), (int)Math.Round(spriteleft * (gfxInfo.Height / 4d)), (int)Math.Round(gfxInfo.Width / 4d), (int)Math.Round(gfxInfo.Height / 4d));

            // render the actual sprite
            // DrawShadow(x, y + 16)
            DrawCharacterSprite(spriteNum, x, y, rect);

            // check for paperdolling
            for (int i = 0; i < (int)EquipmentType.Count; i++)
            {
                if (GetPlayerEquipment(index, (EquipmentType)i) >= 0)
                {
                    if (Core.Type.Item[GetPlayerEquipment(index, (EquipmentType)i)].Paperdoll > 0)
                    {
                        DrawPaperdoll(x, y, Core.Type.Item[GetPlayerEquipment(index, (EquipmentType)i)].Paperdoll, anim, spriteleft);
                    }
                }
            }

            // Check to see if we want to stop showing emote
            {
                ref var withBlock1 = ref Core.Type.Player[index];
                if (withBlock1.EmoteTimer < General.GetTickCount())
                {
                    withBlock1.Emote = 0;
                    withBlock1.EmoteTimer = 0;
                }
            }

            // check for emotes
            if (Core.Type.Player[GameState.MyIndex].Emote > 0)
            {
                DrawEmote(x, y, Core.Type.Player[GameState.MyIndex].Emote);
            }
        }

        public static void DrawEvents()
        {
            if (Core.Type.MyMap.EventCount <= 0)
                return; // Exit early if no events

            for (int i = 0, loopTo = Core.Type.MyMap.EventCount; i < loopTo; i++)
            {
                int x = GameLogic.ConvertMapX(Core.Type.MyMap.Event[i].X * GameState.PicX);
                int y = GameLogic.ConvertMapY(Core.Type.MyMap.Event[i].Y * GameState.PicY);

                // Skip event if there are no pages
                if (Core.Type.MyMap.Event[i].PageCount <= 0)
                {
                    DrawOutlineRectangle(x, y, GameState.PicX, GameState.PicY, Color.Blue, 0.6f);
                    continue;
                }

                // Render event based on its graphic type
                switch (Core.Type.MyMap.Event[i].Pages[0].GraphicType)
                {
                    case 0: // Text Event
                        {
                            int tX = x + GameState.PicX / 2 - 4;
                            int tY = y + GameState.PicY / 2 - 7;
                            Text.RenderText("E", tX, tY, Color.Green, Color.Black);
                            break;
                        }

                    case 1: // Character Graphic
                        {
                            RenderCharacterGraphic(Core.Type.MyMap.Event[i], x, y);
                            break;
                        }

                    case 2: // Tileset Graphic
                        {
                            RenderTilesetGraphic(Core.Type.MyMap.Event[i], x, y);
                            break;
                        }

                    default:
                        {
                            // Draw fallback outline rectangle if graphic type is unknown
                            DrawOutlineRectangle(x, y, GameState.PicX, GameState.PicY, Color.Blue, 0.6f);
                            break;
                        }
                }
            }
        }

        public static void RenderCharacterGraphic(Core.Type.EventStruct eventData, int x, int y)
        {
            // Get the graphic index from the event's first page
            int gfxIndex = eventData.Pages[0].Graphic;

            // Validate the graphic index to ensure it�s within range
            if (gfxIndex <= 0 || gfxIndex > GameState.NumCharacters)
                return;

            // Get animation details (frame index and columns) from the event
            int frameIndex = eventData.Pages[0].GraphicX; // Example frame index
            int columns = 4;
            var gfxInfo = GetGfxInfo(System.IO.Path.Combine(Core.Path.Characters, gfxIndex.ToString()));
            if (gfxInfo == null)
            {
                // Handle the case where the graphic information is not found
                return;
            }
            // Calculate the frame size (assuming square frames for simplicity)
            int frameWidth = gfxInfo.Width / columns;
            int frameHeight = frameWidth; // Adjust if non-square frames

            // Calculate the source rectangle for the current frame
            int column = frameIndex % columns;
            int row = frameIndex / columns;
            var sourceRect = new Rectangle(column * frameWidth, row * frameHeight, frameWidth, frameHeight);

            // Define the position on the map where the graphic will be drawn
            var position = new Vector2(x, y);

            string argpath = System.IO.Path.Combine(Core.Path.Characters, gfxIndex.ToString());
            RenderTexture(ref argpath, (int)Math.Round(position.X), (int)Math.Round(position.Y), sourceRect.X, sourceRect.Y, frameWidth, frameHeight, sourceRect.Width, sourceRect.Height);
        }

        private static void RenderTilesetGraphic(Core.Type.EventStruct eventData, int x, int y)
        {
            int gfxIndex = eventData.Pages[0].Graphic;

            if (gfxIndex > 0 && gfxIndex <= GameState.NumTileSets)
            {
                // Define source rectangle from tileset graphics
                var srcRect = new Rectangle(eventData.Pages[0].GraphicX * 32, eventData.Pages[0].GraphicY * 32, eventData.Pages[0].GraphicX2 * 32, eventData.Pages[0].GraphicY2 * 32);

                // Adjust position if the tile is larger than 32x32
                if (srcRect.Height > 32)
                    y -= GameState.PicY;

                // Define destination rectangle
                var destRect = new Rectangle(x, y, srcRect.Width, srcRect.Height);

                string argpath = System.IO.Path.Combine(Core.Path.Tilesets, gfxIndex.ToString());
                RenderTexture(ref argpath, destRect.X, destRect.Y, srcRect.X, srcRect.Y, destRect.Width, destRect.Height, srcRect.Width, srcRect.Height);
            }
            else
            {
                // Draw fallback outline if the tileset graphic is invalid
                DrawOutlineRectangle(x, y, GameState.PicX, GameState.PicY, Color.Blue, 0.6f);
            }
        }

        public static void DrawEvent(int id) // draw on map, outside the editor
        {
            int x;
            int y;
            int width;
            int height;
            var sRect = default(Rectangle);
            var anim = default(int);
            var spritetop = default(int);

            try
            {
                if (Core.Type.MapEvents[id].Visible == false)
                {
                    return;
                }

                switch (Core.Type.MapEvents[id].GraphicType)
                {
                    case 0:
                        {
                            return;
                        }
                    case 1:
                        {
                            if (Core.Type.MapEvents[id].Graphic <= 0 | Core.Type.MapEvents[id].Graphic > GameState.NumCharacters)
                                return;

                            // Reset frame
                            if (Core.Type.MapEvents[id].Steps == 3)
                            {
                                anim = 0;
                            }
                            else if (Core.Type.MapEvents[id].Steps == 1)
                            {
                                anim = 2;
                            }

                            switch (Core.Type.MapEvents[id].Dir)
                            {
                                case (int)DirectionType.Up:
                                    {
                                        if (Core.Type.MapEvents[id].YOffset > 8)
                                            anim = Core.Type.MapEvents[id].Steps;
                                        break;
                                    }
                                case (int)DirectionType.Down:
                                    {
                                        if (Core.Type.MapEvents[id].YOffset < -8)
                                            anim = Core.Type.MapEvents[id].Steps;
                                        break;
                                    }
                                case (int)DirectionType.Left:
                                    {
                                        if (Core.Type.MapEvents[id].XOffset > 8)
                                            anim = Core.Type.MapEvents[id].Steps;
                                        break;
                                    }
                                case (int)DirectionType.Right:
                                    {
                                        if (Core.Type.MapEvents[id].XOffset < -8)
                                            anim = Core.Type.MapEvents[id].Steps;
                                        break;
                                    }
                            }

                            // Set the left
                            switch (Core.Type.MapEvents[id].ShowDir)
                            {
                                case (int)DirectionType.Up:
                                    {
                                        spritetop = 3;
                                        break;
                                    }
                                case (int)DirectionType.Right:
                                    {
                                        spritetop = 2;
                                        break;
                                    }
                                case (int)DirectionType.Down:
                                    {
                                        spritetop = 0;
                                        break;
                                    }
                                case (int)DirectionType.Left:
                                    {
                                        spritetop = 1;
                                        break;
                                    }
                            }

                            if (Core.Type.MapEvents[id].WalkAnim == 1)
                                anim = 0;

                            if (Core.Type.MapEvents[id].Moving == 0)
                                anim = Core.Type.MapEvents[id].GraphicX;

                            var gfxInfo = GetGfxInfo(System.IO.Path.Combine(Core.Path.Characters, Core.Type.MapEvents[id].Graphic.ToString()));
                            if (gfxInfo == null)
                            {
                                // Handle the case where gfxInfo is null
                                return;
                            }
                            height = (int)Math.Round((double)gfxInfo.Height / 4d);
                            width = (int)Math.Round((double)gfxInfo.Width / 4d);
                            sRect = new Rectangle((int)Math.Round((double)anim * width), (int)Math.Round((double)spritetop * height), width, height);

                            // Calculate the X
                            x = (int)Math.Round(Core.Type.MapEvents[id].X * GameState.PicX + Core.Type.MapEvents[id].XOffset - (width - 32d) / 2d);

                            // Is the player's height more than 32..?
                            if (gfxInfo.Height * 4 > 32)
                            {
                                // Create a 32 pixel offset for larger sprites
                                y = (int)Math.Round(Core.Type.MapEvents[id].Y * GameState.PicY + Core.Type.MapEvents[id].YOffset - (height - 32d));
                            }
                            else
                            {
                                // Proceed as normal
                                y = Core.Type.MapEvents[id].Y * GameState.PicY + Core.Type.MapEvents[id].YOffset;
                            }
                            // render the actual sprite
                            DrawCharacterSprite(Core.Type.MapEvents[id].Graphic, x, y, sRect);
                            break;
                        }
                    case 2:
                        {
                            if (Core.Type.MapEvents[id].Graphic < 1 | Core.Type.MapEvents[id].Graphic > GameState.NumTileSets)
                                return;

                            if (Core.Type.MapEvents[id].GraphicY2 > 0 | Core.Type.MapEvents[id].GraphicX2 > 0)
                            {
                                sRect.X = Core.Type.MapEvents[id].GraphicX * 32;
                                sRect.Y = Core.Type.MapEvents[id].GraphicY * 32;
                                sRect.Width = Core.Type.MapEvents[id].GraphicX2 * 32;
                                sRect.Height = Core.Type.MapEvents[id].GraphicY2 * 32;
                            }
                            else
                            {
                                sRect.X = Core.Type.MapEvents[id].GraphicY * 32;
                                sRect.Height = sRect.Top + 32;
                                sRect.Y = Core.Type.MapEvents[id].GraphicX * 32;
                                sRect.Width = sRect.Left + 32;
                            }
                            x = Core.Type.MapEvents[id].X * 32;
                            y = Core.Type.MapEvents[id].Y * 32;
                            x = (int)Math.Round(x - (sRect.Right - sRect.Left) / 2d);
                            y = y - (sRect.Bottom - sRect.Top) + 32;

                            if (Core.Type.MapEvents[id].GraphicY2 > 1)
                            {
                                string argpath = System.IO.Path.Combine(Core.Path.Tilesets, Core.Type.MapEvents[id].Graphic.ToString());
                                RenderTexture(ref argpath, GameLogic.ConvertMapX(Core.Type.MapEvents[id].X * GameState.PicX), GameLogic.ConvertMapY(Core.Type.MapEvents[id].Y * GameState.PicY) - GameState.PicY, sRect.Left, sRect.Top, sRect.Width, sRect.Height);
                            }
                            else
                            {
                                string argpath1 = System.IO.Path.Combine(Core.Path.Tilesets, Core.Type.MapEvents[id].Graphic.ToString());
                                RenderTexture(ref argpath1, GameLogic.ConvertMapX(Core.Type.MapEvents[id].X * GameState.PicX), GameLogic.ConvertMapY(Core.Type.MapEvents[id].Y * GameState.PicY), sRect.Left, sRect.Top, sRect.Width, sRect.Height);
                            }

                            break;
                        }

                }
            }
            catch(Exception e)
            {
                System.Console.WriteLine(e.Message);
            }
        }

        public static void Render_Game()
        {
            int x;
            int y;
            int i;

            if (GameState.GettingMap)
                return;

            GameLogic.UpdateCamera();

            if (GameState.NumPanoramas > 0 & Core.Type.MyMap.Panorama > 0)
            {
                Map.DrawPanorama(Core.Type.MyMap.Panorama);
            }

            if (GameState.NumParallax > 0 & Core.Type.MyMap.Parallax > 0)
            {
                Map.DrawParallax(Core.Type.MyMap.Parallax);
            }

            // Draw lower tiles
            if (GameState.NumTileSets > 0)
            {
                var loopTo = (int)Math.Round(GameState.TileView.Right + 1d);
                for (x = (int)Math.Round(GameState.TileView.Left - 1d); x < loopTo; x++)
                {
                    var loopTo1 = (int)Math.Round(GameState.TileView.Bottom + 1d);
                    for (y = (int)Math.Round(GameState.TileView.Top - 1d); y < loopTo1; y++)
                    {
                        if (GameLogic.IsValidMapPoint(x, y))
                        {
                            Map.DrawMapGroundTile(x, y);
                        }
                    }
                }
            }

            // events
            if (GameState.MyEditorType != (int)EditorType.Map)
            {
                if (GameState.CurrentEvents > 0 & GameState.CurrentEvents <= Core.Type.MyMap.EventCount)
                {
                    var loopTo2 = GameState.CurrentEvents;
                    for (i = 0; i < loopTo2; i++)
                    {
                        if (i < Core.Type.MapEvents.Length)
                        {
                            if (Core.Type.MapEvents[i].Position == 0)
                            {
                                DrawEvent(i);
                            }
                        }
                    }
                }
            }

            // blood
            for (i = 0; i < byte.MaxValue; i++)
                DrawBlood(i);

            // Draw out the items
            if (GameState.NumItems > 0)
            {
                for (i = 0; i < Constant.MAX_MAP_ITEMS; i++)
                {
                    if (Core.Type.MyMapItem[i].Num >= 0)
                    {
                        DrawMapItem(i);
                    }
                }
            }

            // draw animations
            if (GameState.NumAnimations > 0)
            {
                for (i = 0; i < byte.MaxValue; i++)
                {
                    if (Animation.AnimInstance[i].Used[0])
                    {
                        Animation.DrawAnimation(i, 0);
                    }
                }
            }

            // Y-based render. Renders Players, NPCs and Resources based on Y-axis.
            var loopTo3 = (int)Core.Type.MyMap.MaxY;
            for (y = 0; y < loopTo3; y++)
            {
                if (GameState.NumCharacters > 0)
                {
                    // Players
                    for (i = 0; i < Constant.MAX_PLAYERS; i++)
                    {
                        if (IsPlaying(i) & GetPlayerMap(i) == GetPlayerMap(GameState.MyIndex))
                        {
                            if (Core.Type.Player[i].Y == y)
                            {
                                DrawPlayer(i);
                            }

                            if (Pet.PetAlive(i))
                            {
                                if (Core.Type.Player[i].Pet.Y == y)
                                {
                                    Pet.DrawPet(i);
                                }
                            }
                        }
                    }

                    for (i = 0; i < Constant.MAX_MAP_NPCS; i++)
                    {
                        if (Core.Type.MyMapNPC[i].Y == y)
                        {
                            DrawNPC(i);
                        }
                    }

                    if (GameState.MyEditorType != (int)EditorType.Map)
                    {
                        if (GameState.CurrentEvents > 0 & GameState.CurrentEvents <= Core.Type.MyMap.EventCount)
                        {
                            var loopTo4 = GameState.CurrentEvents;
                            for (i = 0; i < loopTo4; i++)
                            {
                                if (Core.Type.MapEvents[i].Position == 1)
                                {
                                    if (y == Core.Type.MapEvents[i].Y)
                                    {
                                        DrawEvent(i);
                                    }
                                }                              
                            }
                        }
                    }

                    // Draw the target icon
                    if (GameState.MyTarget >= 0)
                    {
                        switch (GameState.MyTargetType)
                        {
                            case (int)TargetType.Player:
                                if (IsPlaying(GameState.MyTarget))
                                {
                                    if (Core.Type.Player[GameState.MyTarget].Map == Core.Type.Player[GameState.MyIndex].Map)
                                    {
                                        if (Core.Type.Player[GameState.MyTarget].Sprite > 0)
                                        {
                                            // Draw the target icon for the player
                                            DrawTarget(Core.Type.Player[GameState.MyTarget].X * 32 - 16 + Core.Type.Player[GameState.MyTarget].XOffset, Core.Type.Player[GameState.MyTarget].Y * 32 + Core.Type.Player[GameState.MyTarget].YOffset);
                                        }
                                    }
                                }
                                break;

                            case (int)TargetType.NPC:
                                DrawTarget(Core.Type.MyMapNPC[GameState.MyTarget].X * 32 - 16 + Core.Type.MyMapNPC[GameState.MyTarget].XOffset, Core.Type.MyMapNPC[GameState.MyTarget].Y * 32 + Core.Type.MyMapNPC[GameState.MyTarget].YOffset);
                                break;

                            case (int)TargetType.Pet:
                                DrawTarget(Core.Type.Player[GameState.MyTarget].Pet.X * 32 - 16 + Core.Type.Player[GameState.MyTarget].Pet.XOffset, Core.Type.Player[GameState.MyTarget].Pet.Y * 32 + Core.Type.Player[GameState.MyTarget].Pet.YOffset);
                                break;

                        }
                    }

                    for (i = 0; i < Constant.MAX_PLAYERS; i++)
                    {
                        if (IsPlaying(i))
                        {
                            if (Core.Type.Player[i].Map == Core.Type.Player[GameState.MyIndex].Map)
                            {
                                if (Core.Type.Player[i].Sprite == 0)
                                    continue;

                                if (GameState.CurX == Core.Type.Player[i].X & GameState.CurY == Core.Type.Player[i].Y)
                                {
                                    if (GameState.MyTargetType == (int)TargetType.Player & GameState.MyTarget == i)
                                    {
                                    }

                                    else
                                    {
                                        DrawHover(Core.Type.Player[i].X * 32 - 16, Core.Type.Player[i].Y * 32 + Core.Type.Player[i].YOffset);
                                    }
                                }

                            }
                        }
                    }
                }

                // Resources
                if (GameState.NumResources > 0)
                {
                    if (GameState.ResourcesInit)
                    {
                        if (GameState.ResourceIndex > 0)
                        {
                            var loopTo5 = GameState.ResourceIndex;
                            for (i = 0; i < loopTo5; i++)
                            {
                                if (Core.Type.MyMapResource[i].Y == y)
                                {
                                    MapResource.DrawMapResource(i);
                                }
                            }
                        }
                    }
                }
            }

            // animations
            if (GameState.NumAnimations > 0)
            {
                for (i = 0; i < byte.MaxValue; i++)
                {
                    if (Animation.AnimInstance[i].Used[1])
                    {
                        Animation.DrawAnimation(i, 1);
                    }
                }
            }

            if (GameState.NumProjectiles > 0)
            {
                for (i = 0; i < Constant.MAX_PROJECTILES;  i++)
                {
                    if (Core.Type.MapProjectile[Core.Type.Player[GameState.MyIndex].Map, i].ProjectileNum >= 0)
                    {
                        Projectile.DrawProjectile(i);
                    }
                }
            }

            if (GameState.CurrentEvents > 0 & GameState.CurrentEvents <= Core.Type.MyMap.EventCount)
            {
                var loopTo6 = GameState.CurrentEvents;
                for (i = 0; i < loopTo6; i++)
                {
                    if (Core.Type.MapEvents[i].Position == 2)
                    {
                        DrawEvent(i);
                    }                  
                }
            }

            if (GameState.NumTileSets > 0)
            {
                var loopTo7 = (int)Math.Round(GameState.TileView.Right + 1d);
                for (x = (int)Math.Round(GameState.TileView.Left - 1d); x < loopTo7; x++)
                {
                    var loopTo8 = (int)Math.Round(GameState.TileView.Bottom + 1d);
                    for (y = (int)Math.Round(GameState.TileView.Top - 1d); y < loopTo8; y++)
                    {
                        if (GameLogic.IsValidMapPoint(x, y))
                        {
                            Map.DrawMapRoofTile(x, y);
                        }
                    }
                }
            }

            Map.DrawWeather();
            Map.DrawThunderEffect();
            Map.DrawMapTint();

            // Draw out a square at mouse cursor
            if (Conversions.ToInteger(GameState.MapGrid) == 1 & GameState.MyEditorType == (int)EditorType.Map)
            {
                DrawGrid();
            }

            for (i = 0; i < Constant.MAX_PLAYERS; i++)
            {
                if (IsPlaying(i) & GetPlayerMap(i) == GetPlayerMap(GameState.MyIndex))
                {
                    Text.DrawPlayerName(i);
                    if (Pet.PetAlive(i))
                    {
                        Pet.DrawPlayerPetName(i);
                    }
                }
            }

            if (GameState.MyEditorType != (int)EditorType.Map)
            {
                if (GameState.CurrentEvents > 0 && Core.Type.MyMap.EventCount >= GameState.CurrentEvents)
                {
                    var loopTo9 = GameState.CurrentEvents;
                    for (i = 0; i < loopTo9; i++)
                    {
                        if (Core.Type.MapEvents[i].Visible == true)
                        {
                            if (Core.Type.MapEvents[i].ShowName == 1)
                            {
                                Text.DrawEventName(i);
                            }
                        }
                    }
                }
            }

            for (i = 0; i < Constant.MAX_MAP_NPCS; i++)
            {
                if (Core.Type.MyMapNPC[i].Num >= 0)
                {
                    Text.DrawNPCName(i);
                }
            }

            Map.DrawFog();
            Map.DrawPicture();

            for (i = 0; i < byte.MaxValue; i++)
                Text.DrawActionMsg(i);
            
            for (i = 0; i < byte.MaxValue; i++)
            {
                if (Core.Type.ChatBubble[i].Active)
                {
                    DrawChatBubble(i);
                }
            }

            if (GameState.Bfps)
            {
                string fps = "FPS: " + GetFps();
                Text.RenderText(fps, (int)Math.Round(GameState.Camera.Left - 24d), (int)Math.Round(GameState.Camera.Top + 60d), Color.Yellow, Color.Black);
            }

            // draw cursor, player X and Y locations
            if (GameState.BLoc)
            {
                string Cur = "Cur X: " + GameState.CurX + " Y: " + GameState.CurY;
                string Loc = "loc X: " + GetPlayerX(GameState.MyIndex) + " Y: " + GetPlayerY(GameState.MyIndex);
                string Map = " (Map #" + GetPlayerMap(GameState.MyIndex) + ")";

                Text.RenderText(Cur, (int)Math.Round(GameState.DrawLocX), (int)Math.Round(GameState.DrawLocY + 105f), Color.Yellow, Color.Black);
                Text.RenderText(Loc, (int)Math.Round(GameState.DrawLocX), (int)Math.Round(GameState.DrawLocY + 120f), Color.Yellow, Color.Black);
                Text.RenderText(Map, (int)Math.Round(GameState.DrawLocX), (int)Math.Round(GameState.DrawLocY + 135f), Color.Yellow, Color.Black);
            }

            Text.DrawMapName();
            
            DrawBars();
            Map.DrawMapFade();
            Gui.Render();
            string argpath = System.IO.Path.Combine(Core.Path.Misc, "Cursor");
            RenderTexture(ref argpath, GameState.CurMouseX, GameState.CurMouseY, 0, 0, 16, 16, 32, 32);
        }

        public static void Render_Menu()
        {
            Gui.DrawMenuBG();
            Gui.Render();
            string argpath = System.IO.Path.Combine(Core.Path.Misc, "Cursor");
            RenderTexture(ref argpath, GameState.CurMouseX, GameState.CurMouseY, 0, 0, 16, 16, 32, 32);
        }
    }
}<|MERGE_RESOLUTION|>--- conflicted
+++ resolved
@@ -13,8 +13,6 @@
 using Point = Microsoft.Xna.Framework.Point;
 using Rectangle = Microsoft.Xna.Framework.Rectangle;
 using ButtonState = Microsoft.Xna.Framework.Input.ButtonState;
-<<<<<<< HEAD
-=======
 using Java.IO;
 
 
@@ -22,7 +20,6 @@
 using Android.App;
 using Android.Content.Res;
 #endif
->>>>>>> 87fb3a46
 
 namespace Client
 {
