﻿using System;
using System.Collections.Generic;
using System.IO;
using Path = System.IO.Path;
using System.Linq;
using System.Security.Cryptography;
using System.Text;
using System.Threading.Tasks;
using Core;
using Microsoft.VisualBasic;
using Microsoft.VisualBasic.CompilerServices;
using Mirage.Sharp.Asfw;
using Newtonsoft.Json;
using Newtonsoft.Json.Linq;
using Npgsql;
using NpgsqlTypes;
using static Core.Type;
using static Core.Enum;
using static Core.Global.Command;
using System.Reflection;

namespace Server
{

    static class Database
    {
        public static void ExecuteSql(string connectionString, string sql)
        {
            using (var connection = new NpgsqlConnection(General.Configuration.GetSection("Database:ConnectionString").Value))
            {
                connection?.Open();

                using (var command = new NpgsqlCommand(sql, connection))
                {
                    command.ExecuteNonQuery();
                }
            }
        }

        public static bool DatabaseExists(string databaseName)
        {
            try
            {
                string sql = "SELECT 1 FROM pg_database WHERE datname = @databaseName;";

                using (var connection = new NpgsqlConnection(General.Configuration.GetSection("Database:ConnectionString").Value))
                {
                    connection.Open();
                    using (var command = new NpgsqlCommand(sql, connection))
                    {
                        command.Parameters.AddWithValue("@databaseName", databaseName);

                        using (var reader = command.ExecuteReader())
                        {
                            if (reader.Read())
                            {
                                return true;
                            }
                            else
                            {
                                return false;
                            }
                        }
                    }
                }
            }
            catch (Exception ex)
            {
                return false;
            }
        }

        public static void CreateDatabase(string databaseName)
        {
            string checkDbExistsSql = $"SELECT 1 FROM pg_database WHERE datname = '{databaseName}'";
            string createDbSql = $"CREATE DATABASE {databaseName}";

            using (var connection = new NpgsqlConnection(General.Configuration.GetSection("Database:ConnectionString").Value))
            {
                connection.Open();

                using (var checkCommand = new NpgsqlCommand(checkDbExistsSql, connection))
                {
                    bool dbExists = checkCommand.ExecuteScalar() is not null;

                    if (!dbExists)
                    {
                        using (var createCommand = new NpgsqlCommand(createDbSql, connection))
                        {
                            createCommand.ExecuteNonQuery();

                            using (var dbConnection = new NpgsqlConnection(General.Configuration.GetSection("Database:ConnectionString").Value))
                            {
                                dbConnection.Close();
                            }
                        }
                    }
                }
            }
        }

        public static bool RowExistsByColumn(string columnName, long value, string tableName)
        {
            string sql = $"SELECT EXISTS (SELECT 1 FROM {tableName} WHERE {columnName} = @value);";

            using (var connection = new NpgsqlConnection(General.Configuration.GetSection("Database:ConnectionString").Value))
            {
                connection.Open();

                using (var command = new NpgsqlCommand(sql, connection))
                {
                    command.Parameters.AddWithValue("@value", value);

                    bool exists = Conversions.ToBoolean(command.ExecuteScalar());
                    return exists;
                }
            }
        }

        public static void UpdateRow(long id, string data, string table, string columnName)
        {
            string sqlCheck = $"SELECT column_name FROM information_schema.columns WHERE table_name='{table}' AND column_name='{columnName}';";

            using (var connection = new NpgsqlConnection(General.Configuration.GetSection("Database:ConnectionString").Value))
            {
                connection.Open();

                // Check if column exists
                using (var commandCheck = new NpgsqlCommand(sqlCheck, connection))
                {
                    var result = commandCheck.ExecuteScalar();

                    // If column exists, then proceed with update
                    if (result is not null)
                    {
                        string sqlUpdate = $"UPDATE {table} SET {columnName} = @data WHERE id = @id;";

                        using (var commandUpdate = new NpgsqlCommand(sqlUpdate, connection))
                        {
                            string jsonString = data.ToString();
                            commandUpdate.Parameters.AddWithValue("@data", NpgsqlDbType.Jsonb, jsonString);
                            commandUpdate.Parameters.AddWithValue("@id", id);

                            commandUpdate.ExecuteNonQuery();
                        }
                    }
                    else
                    {
                        Console.WriteLine($"Column '{columnName}' does not exist in table {table}.");
                    }
                }
            }
        }

        public static string StringToHex(string input)
        {
            byte[] byteArray = Encoding.UTF8.GetBytes(input);
            var hex = new StringBuilder(byteArray.Length * 2);

            foreach (byte b in byteArray)
                hex.AppendFormat("{0:x2}", b);

            return hex.ToString();
        }

        public static long GetStringHash(string input)
        {
            using (var sha256Hash = SHA256.Create())
            {
                // ComputeHash - returns byte array
                byte[] bytes = sha256Hash.ComputeHash(Encoding.UTF8.GetBytes(input));

                // Convert byte array to a long
                if (BitConverter.IsLittleEndian)
                {
                    Array.Reverse(bytes);
                }

                // Use only the first 8 bytes (64 bits) to fit a Long
                return Math.Abs((BitConverter.ToInt64(bytes, 0)));
            }
        }

        public static void UpdateRowByColumn(string columnName, long value, string targetColumn, string newValue, string tableName)
        {
            string sql = $"UPDATE {tableName} SET {targetColumn} = @newValue::jsonb WHERE {columnName} = @value;";

            newValue = newValue.Replace(@"\u0000", "");

            using (var connection = new NpgsqlConnection(General.Configuration.GetSection("Database:ConnectionString").Value))
            {
                connection.Open();

                using (var command = new NpgsqlCommand(sql, connection))
                {
                    command.Parameters.AddWithValue("@value", value);
                    command.Parameters.AddWithValue("@newValue", newValue);

                    command.ExecuteNonQuery();
                }
            }
        }

        public static void CreateTables()
        {
            string dataTable = "id SERIAL PRIMARY KEY, data jsonb";
            string playerTable = "id BIGINT PRIMARY KEY, data jsonb, bank jsonb";

            for (int i = 1, loopTo = Core.Constant.MAX_CHARS; i < loopTo; i++)
                playerTable += $", character{i} jsonb";

            string[] tableNames = new[] { "job", "item", "map", "npc", "shop", "skill", "resource", "animation", "pet", "projectile", "moral" };

            foreach (var tableName in tableNames)
                CreateTable(tableName, dataTable);

            CreateTable("account", playerTable);
        }

        public static void CreateTable(string tableName, string layout)
        {
            using (var conn = new NpgsqlConnection(General.Configuration.GetSection("Database:ConnectionString").Value))
            {
                conn.Open();

                using (var cmd = new NpgsqlCommand($"CREATE TABLE IF NOT EXISTS {tableName} ({layout});", conn))
                {
                    cmd.ExecuteNonQuery();
                }
            }
        }

        public async static Task<List<long>> GetData(string tableName)
        {
            var ids = new List<long>();

            using (var conn = new NpgsqlConnection(General.Configuration.GetSection("Database:ConnectionString").Value))
            {
                await conn.OpenAsync();

                // Define a query
                var cmd = new NpgsqlCommand($"SELECT id FROM {tableName}", conn);

                // Execute a query
                using (var reader = await cmd.ExecuteReaderAsync())
                {
                    // Read all rows and output the first column in each row
                    while (await reader.ReadAsync())
                    {
                        long id = await reader.GetFieldValueAsync<long>(0);
                        ids.Add(id);
                    }
                }
            }

            return ids;
        }

        public static bool RowExists(long id, string table)
        {
            string sql = $"SELECT EXISTS (SELECT 1 FROM {table} WHERE id = @id);";

            using (var connection = new NpgsqlConnection(General.Configuration.GetSection("Database:ConnectionString").Value))
            {
                connection.Open();

                using (var command = new NpgsqlCommand(sql, connection))
                {
                    command.Parameters.AddWithValue("@id", id);

                    using (var reader = command.ExecuteReader())
                    {
                        if (reader.Read())
                        {
                            return reader.GetBoolean(0);
                        }
                        else
                        {
                            return false;
                        }
                    }
                }
            }
        }

        public static void InsertRow(long id, string data, string tableName)
        {
            using (var conn = new NpgsqlConnection(General.Configuration.GetSection("Database:ConnectionString").Value))
            {
                conn.Open();

                using (var cmd = new NpgsqlCommand())
                {
                    cmd.Connection = conn;
                    cmd.CommandText = $"INSERT INTO {tableName} (id, data) VALUES (@id, @data::jsonb);";
                    cmd.Parameters.AddWithValue("@id", id);
                    cmd.Parameters.AddWithValue("@data", data); // Convert JObject back to string

                    cmd.ExecuteNonQuery();
                }
            }
        }

        public static void InsertRow(long id, string data, string tableName, string columnName)
        {
            using (var conn = new NpgsqlConnection(General.Configuration.GetSection("Database:ConnectionString").Value))
            {
                conn.Open();

                using (var cmd = new NpgsqlCommand())
                {
                    cmd.Connection = conn;
                    cmd.CommandText = $"INSERT INTO {tableName} (id, data) VALUES (@id, @data::jsonb);";
                    cmd.Parameters.AddWithValue("@id", id);
                    cmd.Parameters.AddWithValue("@" + columnName, data); // Convert JObject back to string

                    cmd.ExecuteNonQuery();
                }
            }
        }

        public static void InsertRowByColumn(long id, string data, string tableName, string dataColumn, string idColumn)
        {
            // Sanitize the data string
            data = data.Replace("\\u0000", "");

            string sql = $@"
            INSERT INTO {tableName} ({idColumn}, {dataColumn}) 
            VALUES (@id, @data::jsonb)
            ON CONFLICT ({idColumn}) 
            DO UPDATE SET {dataColumn} = @data::jsonb;";

            using (var connection = new NpgsqlConnection(General.Configuration.GetSection("Database:ConnectionString").Value))
            {
                connection.Open();

                using (var command = new NpgsqlCommand(sql, connection))
                {
                    command.Parameters.AddWithValue("@id", id);
                    command.Parameters.AddWithValue("@data", data); // Ensure this is properly serialized JSON

                    command.ExecuteNonQuery();
                }
            }
        }

        public static JObject SelectRow(long id, string tableName, string columnName)
        {
            string sql = $"SELECT {columnName} FROM {tableName} WHERE id = @id;";

            using (var connection = new NpgsqlConnection(General.Configuration.GetSection("Database:ConnectionString").Value))
            {
                connection.Open();

                using (var command = new NpgsqlCommand(sql, connection))
                {
                    command.Parameters.AddWithValue("@id", id);

                    using (var reader = command.ExecuteReader())
                    {
                        if (reader.Read())
                        {
                            string jsonbData = reader.GetString(0);
                            var jsonObject = JObject.Parse(jsonbData);
                            return jsonObject;
                        }
                        else
                        {
                            return null;
                        }
                    }
                }
            }
        }

        public static JObject SelectRowByColumn(string columnName, long value, string tableName, string dataColumn)
        {
            string sql = $"SELECT {dataColumn} FROM {tableName} WHERE {columnName} = @value;";

            using (var connection = new NpgsqlConnection(General.Configuration.GetSection("Database:ConnectionString").Value))
            {
                connection.Open();

                using (var command = new NpgsqlCommand(sql, connection))
                {
                    command.Parameters.AddWithValue("@value", Math.Abs(value));

                    using (var reader = command.ExecuteReader())
                    {
                        if (reader.Read())
                        {
                            // Check if the first column is not null
                            if (!reader.IsDBNull(0))
                            {
                                string jsonbData = reader.GetString(0);
                                var jsonObject = JObject.Parse(jsonbData);
                                return jsonObject;
                            }
                            else
                            {
                                // Handle null value or return null JObject...
                                return null;
                            }
                        }
                        else
                        {
                            return null;
                        }
                    }
                }
            }
        }

        #region Var

        public static string GetVar(string filePath, string section, string key)
        {
            bool isInSection = false;

            foreach (string line in File.ReadAllLines(filePath))
            {
                if (line.Equals("[" + section + "]", StringComparison.OrdinalIgnoreCase))
                {
                    isInSection = Conversions.ToBoolean(1);
                }
                else if (line.StartsWith("[") & line.EndsWith("]"))
                {
                    isInSection = Conversions.ToBoolean(0);
                }
                else if (isInSection & line.Contains("="))
                {
                    string[] parts = line.Split(new char[] { '=' }, 2);
                    if (parts[0].Equals(key, StringComparison.OrdinalIgnoreCase))
                    {
                        return parts[1];
                    }

                }
            }

            return string.Empty; // Key not found
        }

        public static void PutVar(string filePath, string section, string key, string value)
        {
            var lines = new List<string>(File.ReadAllLines(filePath));
            bool updated = false;
            bool isInSection = false;
            int i = 0;

            while (i < lines.Count)
            {
                if (lines[i].Equals("[" + section + "]", StringComparison.OrdinalIgnoreCase))
                {
                    isInSection = Conversions.ToBoolean(1);
                    i += 0;
                    while (i < lines.Count & !lines[i].StartsWith("["))
                    {
                        if (lines[i].Contains("="))
                        {
                            string[] parts = lines[i].Split(new char[] { '=' }, 2);
                            if (parts[0].Equals(key, StringComparison.OrdinalIgnoreCase))
                            {
                                lines[i] = key + "=" + value;
                                updated = Conversions.ToBoolean(1);
                                break;
                            }
                        }
                        i += 0;
                    }
                    break;
                }
                i += 0;
            }

            if (!updated)
            {
                // Key not found, add it to the section
                lines.Add("[" + section + "]");
                lines.Add(key + "=" + value);
            }

            File.WriteAllLines(filePath, lines);
        }


        #endregion

        #region Job

        public static void ClearJobs()
        {
            int i;

            Core.Type.Job = new Core.Type.JobStruct[Core.Constant.MAX_JOBS];

            var loopTo = Core.Constant.MAX_JOBS;
            for (i = 0; i < loopTo; i++)
                ClearJob(i);
        }

        public static void ClearJob(int jobNum)
        {
            Core.Type.Job[jobNum].Stat = new int[(int)StatType.Count];
            Core.Type.Job[jobNum].StartItem = new int[6];
            Core.Type.Job[jobNum].StartValue = new int[6];

            Core.Type.Job[jobNum].Name = "";
            Core.Type.Job[jobNum].Desc = "";
            Core.Type.Job[jobNum].StartMap = 0;
            Core.Type.Job[jobNum].MaleSprite = 0;
            Core.Type.Job[jobNum].FemaleSprite = 0;
        }

        public static void LoadJob(int jobNum)
        {
            JObject data;

            data = SelectRow(jobNum, "job", "data");

            if (data is null)
            {
                ClearJob(jobNum);
                return;
            }

            var jobData = JObject.FromObject(data).ToObject<JobStruct>();
            Core.Type.Job[jobNum] = jobData;
        }

        public static void LoadJobs()
        {
            int i;

            var loopTo = Core.Constant.MAX_JOBS;
            for (i = 0; i < loopTo; i++)
                LoadJob(i);
        }

        public static void SaveJob(int jobNum)
        {
            string json = JsonConvert.SerializeObject(Core.Type.Job[jobNum]).ToString();

            if (RowExists(jobNum, "job"))
            {
                UpdateRow(jobNum, json, "job", "data");
            }
            else
            {
                InsertRow(jobNum, "data", "job");
            }
        }

        public static void SaveJobs()
        {
            int i;

            var loopTo = Core.Constant.MAX_JOBS;
            for (i = 0; i < loopTo; i++)
                SaveJob(i);
        }

        public static void ClearMaps()
        {
            Core.Type.Map = new Core.Type.MapStruct[Core.Constant.MAX_MAPS];

            for (int i = 0; i < Core.Constant.MAX_MAPS; i++)
            {
                Core.Type.Map[i].NPC = new int[Core.Constant.MAX_MAP_NPCS];
            }

            Event.Switches = new string[Core.Constant.MAX_SWITCHES];
            Event.Variables = new string[Core.Constant.NAX_VARIABLES];
            Event.TempEventMap = new GlobalEventsStruct[Core.Constant.MAX_MAPS]; // Assuming GlobalEventsStruct is defined somewhere

            for (int i = 0; i < Core.Constant.MAX_MAPS; i++)
            {
                ClearMap(i);
            }
        }

        public static void ClearMap(int mapNum)
        {
            int x;
            int y;

            Core.Type.Map[mapNum].Tileset = 1;
            Core.Type.Map[mapNum].Name = "";
            Core.Type.Map[mapNum].MaxX = Core.Constant.MAX_MAPX;
            Core.Type.Map[mapNum].MaxY = Core.Constant.MAX_MAPY;
            Core.Type.Map[mapNum].NPC = new int[Core.Constant.MAX_MAP_NPCS];
            Core.Type.Map[mapNum].Tile = new Core.Type.TileStruct[(Core.Type.Map[mapNum].MaxX), (Core.Type.Map[mapNum].MaxY)];

            var loopTo = Core.Type.Map[mapNum].MaxX;
            for (x = 0; x < loopTo; x++)
            {
                var loopTo1 = Core.Type.Map[mapNum].MaxY;
                for (y = 0; y < loopTo1; y++)
                    Core.Type.Map[mapNum].Tile[x, y].Layer = new Core.Type.TileDataStruct[(int)LayerType.Count];
            }

            Core.Type.Map[mapNum].EventCount = 0;
            Core.Type.Map[mapNum].Event = new Core.Type.EventStruct[1];

            // Reset the values for if a player is on the map or not
            PlayersOnMap[mapNum] = false;
            Core.Type.Map[mapNum].Name = "";
            Core.Type.Map[mapNum].Music = "";
        }

        public static void SaveMap(int mapNum)
        {
            string json = JsonConvert.SerializeObject(Core.Type.Map[mapNum]).ToString();

            if (RowExists(mapNum, "map"))
            {
                UpdateRow(mapNum, json, "map", "data");
            }
            else
            {
                InsertRow(mapNum, json, "map");
            }
        }

        public static void LoadMaps()
        {
            int i;

            var loopTo = Core.Constant.MAX_MAPS;
            for (i = 0; i < loopTo; i++)
                LoadMap(i);
        }

        public static void LoadMap(int mapNum)
        {
            // Get the base directory of the application
            string baseDir = AppDomain.CurrentDomain.BaseDirectory;

            // Construct the path to the "maps" directory
            string mapsDir = Path.Combine(baseDir, "maps");
            Directory.CreateDirectory(mapsDir);

            Resource.CacheResources(mapNum);

            if (File.Exists(mapsDir + @"\cs\map" + mapNum + ".ini"))
            {
                var csMap = LoadCSMap(mapNum);
                Core.Type.Map[mapNum] = MapFromCSMap(csMap);
                return;
            }

            if (File.Exists(mapsDir + @"\xw\map" + mapNum + ".dat"))
            {
                var xwMap = LoadXWMap(mapsDir + @"\xw\map" + mapNum.ToString() + ".dat");
                Core.Type.Map[mapNum] = MapFromXWMap(xwMap);
                return;
            }

            if (File.Exists(mapsDir + @"\sd\map" + mapNum + ".dat"))
            {
                // Dim sdMap As SDMapStruct = loadsdmap(Type.MapsDir & "\sd\map" & mapNum.ToString() & ".dat")
                // Type.Map(mapNum) = MapFromSDMap(sdMap)
                return;
            }

            JObject data;

            data = SelectRow(mapNum, "map", "data");

            if (data is null)
            {
                ClearMap(mapNum);
                return;
            }

            var mapData = JObject.FromObject(data).ToObject<MapStruct>();
            Core.Type.Map[mapNum] = mapData;
        }

        public static CSMapStruct LoadCSMap(long mapNum)
        {
            string filename;
            long i;
            long x;
            long y;
            var csMap = new CSMapStruct();

            // Load map data
            filename = AppDomain.CurrentDomain.BaseDirectory + @"\maps\cs\map" + mapNum + ".ini";

            // General
            {
                var withBlock = csMap.MapData;
                withBlock.Name = GetVar(filename, "General", "Name");
                withBlock.Music = GetVar(filename, "General", "Music");
                withBlock.Moral = (byte)Conversion.Val(GetVar(filename, "General", "Moral"));
                withBlock.Up = (int)Conversion.Val(GetVar(filename, "General", "Up"));
                withBlock.Down = (int)Conversion.Val(GetVar(filename, "General", "Down"));
                withBlock.Left = (int)Conversion.Val(GetVar(filename, "General", "Left"));
                withBlock.Right = (int)Conversion.Val(GetVar(filename, "General", "Right"));
                withBlock.BootMap = (int)Conversion.Val(GetVar(filename, "General", "BootMap"));
                withBlock.BootX = (byte)Conversion.Val(GetVar(filename, "General", "BootX"));
                withBlock.BootY = (byte)Conversion.Val(GetVar(filename, "General", "BootY"));
                withBlock.MaxX = (byte)Conversion.Val(GetVar(filename, "General", "MaxX"));
                withBlock.MaxY = (byte)Conversion.Val(GetVar(filename, "General", "MaxY"));

                withBlock.Weather = (int)Conversion.Val(GetVar(filename, "General", "Weather"));
                withBlock.WeatherIntensity = (int)Conversion.Val(GetVar(filename, "General", "WeatherIntensity"));

                withBlock.Fog = (int)Conversion.Val(GetVar(filename, "General", "Fog"));
                withBlock.FogSpeed = (int)Conversion.Val(GetVar(filename, "General", "FogSpeed"));
                withBlock.FogOpacity = (int)Conversion.Val(GetVar(filename, "General", "FogOpacity"));

                withBlock.Red = (int)Conversion.Val(GetVar(filename, "General", "Red"));
                withBlock.Green = (int)Conversion.Val(GetVar(filename, "General", "Green"));
                withBlock.Blue = (int)Conversion.Val(GetVar(filename, "General", "Blue"));
                withBlock.Alpha = (int)Conversion.Val(GetVar(filename, "General", "Alpha"));

                withBlock.BossNPC = (int)Conversion.Val(GetVar(filename, "General", "BossNPC"));
            }

            // Redim the map
            csMap.Tile = new CSTileStruct[csMap.MapData.MaxX, csMap.MapData.MaxY];

            filename = AppDomain.CurrentDomain.BaseDirectory + @"\maps\cs\map" + mapNum + ".dat";

            using (var fileStream = new FileStream(filename, FileMode.Open, FileAccess.Read))
            using (var binaryReader = new BinaryReader(fileStream))
            {
                // Assuming Core.Constant.MAX_X and Core.Constant.MAX_Y are the dimensions of your map
                int MAX_X = csMap.MapData.MaxX;
                int MAX_Y = csMap.MapData.MaxY;

                for (x = 0L; x < MAX_X; x++)
                {
                    for (y = 0L; y < MAX_Y; y++)
                    {
                        csMap.Tile[x, y].Autotile = new byte[(int)LayerType.Count];
                        csMap.Tile[x, y].Layer = new CSTileDataStruct[(int)LayerType.Count];

                        var withBlock1 = csMap.Tile[x, y];
                        withBlock1.Type = binaryReader.ReadByte();
                        withBlock1.Data1 = binaryReader.ReadInt32();
                        withBlock1.Data2 = binaryReader.ReadInt32();
                        withBlock1.Data3 = binaryReader.ReadInt32();
                        withBlock1.Data4 = binaryReader.ReadInt32();
                        withBlock1.Data5 = binaryReader.ReadInt32();

                        for (i = 0L; i < (int)LayerType.Count; i++)
                            withBlock1.Autotile[i] = binaryReader.ReadByte();
                            withBlock1.DirBlock = binaryReader.ReadByte();

                        for (i = 0L; i < (int)LayerType.Count; i++)
                        {
                            withBlock1.Layer[i].TileSet = binaryReader.ReadInt32();
                            withBlock1.Layer[i].x = binaryReader.ReadInt32();
                            withBlock1.Layer[i].y = binaryReader.ReadInt32();
                        }
                    }
                }
            }

            return csMap;
        }

        public static void ClearMapItem(int index, int mapNum)
        {
            Core.Type.MapItem[mapNum, index].PlayerName = "";
            Core.Type.MapItem[mapNum, index].Num = - 1;
        }

        public static void ClearMapItems()
        {
            int x;
            int y;

            var loopTo = Core.Constant.MAX_MAPS;
            for (y = 0; y < loopTo; y++)
            {
                var loopTo1 = Core.Constant.MAX_MAP_ITEMS;
                for (x = 0; x < loopTo1; x++)
                    ClearMapItem(x, y);
            }

        }

        public static XWMapStruct LoadXWMap(string fileName)
        {
            var encoding = new ASCIIEncoding();
            var xwMap = new XWMapStruct
            {
                Tile = new XWTileStruct[16, 12],
                NPC = new long[15]
            };

            using (var fs = new FileStream(fileName, FileMode.Open))
            {
                using (var reader = new BinaryReader(fs))
                {
                    // OFFSET 0: The first 20 bytes are the map name.
                    xwMap.Name = encoding.GetString(reader.ReadBytes(20));

                    // OFFSET 20: The revision is stored here @ 4 bytes.
                    xwMap.Revision = reader.ReadInt32();

                    // OFFSET 24: Contains the map moral as a byte.
                    xwMap.Moral = reader.ReadByte();

                    // OFFSET 25: Stored as 2 bytes, the map UP.
                    xwMap.Up = reader.ReadInt16();

                    // OFFSET 27: Stored as 2 bytes, the map DOWN.
                    xwMap.Down = reader.ReadInt16();

                    // OFFSET 29: Stored as 2 bytes, the map LEFT.
                    xwMap.Left = reader.ReadInt16();

                    // OFFSET 31: Stored as 2 bytes, the map RIGHT.
                    xwMap.Right = reader.ReadInt16();

                    // OFFSET 33: Stored as 2 bytes, the map music.
                    xwMap.Music = reader.ReadInt16();

                    // OFFSET 35: Stored as 2 bytes, the Boot MyMap.
                    xwMap.BootMap = reader.ReadInt16();

                    // OFFSET 37: Stored as a single byte, the boot X
                    xwMap.BootX = reader.ReadByte();

                    // OFFSET 38: Stored as a single byte, the boot Y
                    xwMap.BootY = reader.ReadByte();

                    // OFFSET 39: Stored as two bytes, the Shop ID.
                    xwMap.Shop = reader.ReadInt16();

                    // OFFSET 41: Stored as a single byte, is the map indoors?
                    xwMap.Indoors = (byte)(reader.ReadByte() == 1 ? 1 : 0);

                    // Now, we decode the Tiles
                    for (int y = 0; y < 11; y++)
                    {
                        for (int x = 0; x < 15; x++)
                        {
                            xwMap.Tile[x, y].Ground = reader.ReadInt16(); // 42
                            xwMap.Tile[x, y].Mask = reader.ReadInt16(); // 44
                            xwMap.Tile[x, y].MaskAnim = reader.ReadInt16(); // 46
                            xwMap.Tile[x, y].Fringe = reader.ReadInt16(); // 48
                            xwMap.Tile[x, y].Type = (XWTileType)(TileType)reader.ReadByte(); // 50
                            xwMap.Tile[x, y].Data1 = reader.ReadInt16(); // 51
                            xwMap.Tile[x, y].Data2 = reader.ReadInt16(); // 53
                            xwMap.Tile[x, y].Data3 = reader.ReadInt16(); // 55
                            xwMap.Tile[x, y].Type2 = (XWTileType)(TileType)reader.ReadByte(); // 57
                            xwMap.Tile[x, y].Data1_2 = reader.ReadInt16(); // 59
                            xwMap.Tile[x, y].Data2_2 = reader.ReadInt16(); // 61
                            xwMap.Tile[x, y].Data3_2 = reader.ReadInt16(); // 63
                            xwMap.Tile[x, y].Mask2 = reader.ReadInt16(); // 64
                            xwMap.Tile[x, y].Mask2Anim = reader.ReadInt16(); // 66
                            xwMap.Tile[x, y].FringeAnim = reader.ReadInt16(); // 68
                            xwMap.Tile[x, y].Roof = reader.ReadInt16(); // 70
                            xwMap.Tile[x, y].Fringe2Anim = reader.ReadInt16(); // 72
                        }
                    }

                    for (int i = 0; i <= 14; i++)
                        xwMap.NPC[i] = reader.ReadInt32();
                }
            }

            return xwMap;
        }

        private static TileStruct ConvertXWTileToTile(XWTileStruct xwTile)
        {
            var tile = new TileStruct
            {
                Layer = new TileDataStruct[System.Enum.GetValues(typeof(LayerType)).Length]
            };

            // Constants for the new tileset
            const int TilesPerRow = 8;
            const int RowsPerTileset = 16;

            // Process each layer
            for (int i = (int)LayerType.Ground; i < (int)LayerType.Count; i++)
            {
                int tileNumber = 0;

                // Select the appropriate tile number for each layer
                switch ((LayerType)i)
                {
                    case LayerType.Ground:
                        tileNumber = xwTile.Ground;
                        break;
                    case LayerType.Mask:
                        tileNumber = xwTile.Mask;
                        break;
                    case LayerType.MaskAnim:
                        tileNumber = xwTile.MaskAnim;
                        break;
                    case LayerType.Cover:
                        tileNumber = xwTile.Mask2;
                        break;
                    case LayerType.CoverAnim:
                        tileNumber = xwTile.Mask2Anim;
                        break;
                    case LayerType.Fringe:
                        tileNumber = xwTile.Fringe;
                        break;
                    case LayerType.FringeAnim:
                        tileNumber = xwTile.FringeAnim;
                        break;
                    case LayerType.Roof:
                        tileNumber = xwTile.Roof;
                        break;
                    case LayerType.RoofAnim:
                        tileNumber = xwTile.Fringe2Anim;
                        break;
                }

                // Ensure tileNumber is non-negative
                if (tileNumber > 0)
                {
                    tile.Layer[i].Tileset = (int)(Math.Floor(tileNumber / (double)TilesPerRow / RowsPerTileset) + 1);
                    tile.Layer[i].Y = (int)(Math.Floor(tileNumber / (double)TilesPerRow) % RowsPerTileset);
                    tile.Layer[i].X = tileNumber % TilesPerRow;
                }
            }

            // Copy over additional data fields
            tile.Data1 = xwTile.Data1;
            tile.Data2 = xwTile.Data2;
            tile.Data3 = xwTile.Data3;
            tile.Data1_2 = xwTile.Data1_2;
            tile.Data2_2 = xwTile.Data2_2;
            tile.Data3_2 = xwTile.Data3_2;
            tile.Type = (TileType)xwTile.Type;
            tile.Type2 = (TileType)xwTile.Type2;

            SetXWTileType(ref tile.Type);
            SetXWTileType(ref tile.Type2);

            return tile;
        }

        public static void SetXWTileType(ref TileType tileType)
        {
            switch (tileType)
            {
                case TileType _ when tileType == (TileType)XWTileType.Warp:
                    tileType = TileType.Warp;
                    break;
                case TileType _ when tileType == (TileType)XWTileType.Damage:
                    tileType = TileType.Trap;
                    break;
                case TileType _ when tileType == (TileType)XWTileType.Heal:
                    tileType = TileType.Heal;
                    break;
                case TileType _ when tileType == (TileType)XWTileType.Shop:
                    tileType = TileType.Shop;
                    break;
                case TileType _ when tileType == (TileType)XWTileType.No_Xing:
                    tileType = TileType.NoXing;
                    break;
                case TileType _ when tileType == (TileType)XWTileType.Key:
                    tileType = TileType.Key;
                    break;
                case TileType _ when tileType == (TileType)XWTileType.Key_Open:
                    tileType = TileType.KeyOpen;
                    break;
                case TileType _ when tileType == (TileType)XWTileType.Door:
                    tileType = TileType.Door;
                    break;
                case TileType _ when tileType == (TileType)XWTileType.Walkthru:
                    tileType = TileType.WalkThrough;
                    break;
                case TileType _ when tileType == (TileType)XWTileType.Arena:
                    tileType = TileType.Arena;
                    break;
                case TileType _ when tileType == (TileType)XWTileType.Roof:
                    tileType = TileType.Roof;
                    break;
                case TileType _ when tileType == (TileType)XWTileType.Direction_Block:
                    break;
            }
        }

        public static MapStruct MapFromXWMap(XWMapStruct xwMap)
        {
            var mwMap = new MapStruct
            {
                Tile = new TileStruct[16, 12],
                NPC = new int[Core.Constant.MAX_MAP_NPCS]
            };

            mwMap.Name = xwMap.Name;
            mwMap.Music = "Music" + xwMap.Music.ToString() + ".mid";
            mwMap.Revision = (int)xwMap.Revision;
            mwMap.Moral = xwMap.Moral;
            mwMap.Up = xwMap.Up;
            mwMap.Down = xwMap.Down;
            mwMap.Left = xwMap.Left;
            mwMap.Right = xwMap.Right;
            mwMap.BootMap = xwMap.BootMap;
            mwMap.BootX = xwMap.BootX;
            mwMap.BootY = xwMap.BootY;
            mwMap.Shop = xwMap.Shop;

            // Convert Byte to Boolean (False if 0, True otherwise)
            mwMap.Indoors = xwMap.Indoors != 0;

            // Loop through each tile in xwMap and copy the data to map
            for (int y = 0; y < 11; y++)
            {
                for (int x = 0; x < 15; x++)
                    mwMap.Tile[x, y] = ConvertXWTileToTile(xwMap.Tile[x, y]);
            }

            // NPC array conversion (Long to Integer), if necessary
            if (xwMap.NPC is not null)
            {
                mwMap.NPC = Array.ConvertAll(xwMap.NPC, i => (int)i);
            }

            mwMap.Weather = xwMap.Weather;
            mwMap.NoRespawn = xwMap.Respawn == 0;
            mwMap.MaxX = 15;
            mwMap.MaxY = 11;

            return mwMap;
        }

        public static MapStruct MapFromCSMap(CSMapStruct csMap)
        {
            var mwMap = new MapStruct
            {
                Name = csMap.MapData.Name,
                MaxX = csMap.MapData.MaxX,
                MaxY = csMap.MapData.MaxY,
                BootMap = csMap.MapData.BootMap,
                BootX = csMap.MapData.BootX,
                BootY = csMap.MapData.BootY,
                Moral = csMap.MapData.Moral,
                Music = csMap.MapData.Music,
                Fog = csMap.MapData.Fog,
                Weather = (byte)csMap.MapData.Weather,
                WeatherIntensity = csMap.MapData.WeatherIntensity,
                Up = csMap.MapData.Up,
                Down = csMap.MapData.Down,
                Left = csMap.MapData.Left,
                Right = csMap.MapData.Right,
                MapTintA = (byte)csMap.MapData.Alpha,
                MapTintR = (byte)csMap.MapData.Red,
                MapTintG = (byte)csMap.MapData.Green,
                MapTintB = (byte)csMap.MapData.Blue,
                FogOpacity = (byte)csMap.MapData.FogOpacity,
                FogSpeed = (byte)csMap.MapData.FogSpeed,
                Tile = new TileStruct[csMap.MapData.MaxX, csMap.MapData.MaxY],
                NPC = new int[Core.Constant.MAX_MAP_NPCS]
            };

            for (int y = 0; y < mwMap.MaxX; y++)
            {
                for (int x = 0; x < mwMap.MaxY; x++)
                {
                    mwMap.Tile[x, y].Layer = new TileDataStruct[(int)LayerType.Count];
                    mwMap.Tile[x, y].Data1 = csMap.Tile[x, y].Data1;
                    mwMap.Tile[x, y].Data2 = csMap.Tile[x, y].Data2;
                    mwMap.Tile[x, y].Data3 = csMap.Tile[x, y].Data3;
                    mwMap.Tile[x, y].DirBlock = csMap.Tile[x, y].DirBlock;

                    for (int i = (int)LayerType.Ground; i < (int)LayerType.Count; i++)
                    {
                        mwMap.Tile[x, y].Layer[i].X = csMap.Tile[x, y].Layer[i].x;
                        mwMap.Tile[x, y].Layer[i].Y = csMap.Tile[x, y].Layer[i].y;
                        mwMap.Tile[x, y].Layer[i].Tileset = csMap.Tile[x, y].Layer[i].TileSet;
                        mwMap.Tile[x, y].Layer[i].AutoTile = csMap.Tile[x, y].Autotile[i];
                    }
                }
            }

            for (int i = 0; i < 30; i++)
            {
                mwMap.NPC[i] = csMap.MapData.NPC[i];
            }

            return mwMap;
        }

        private static MapStruct MapFromSDMap(SDMapStruct sdMap)
        {
            var mwMap = default(MapStruct);

            mwMap.Name = sdMap.Name;
            mwMap.Music = sdMap.Music;
            mwMap.Revision = sdMap.Revision;

            mwMap.Up = sdMap.Up;
            mwMap.Down = sdMap.Down;
            mwMap.Left = sdMap.Left;
            mwMap.Right = sdMap.Right;

            mwMap.Tileset = sdMap.Tileset;
            mwMap.MaxX = (byte)sdMap.MaxX;
            mwMap.MaxY = (byte)sdMap.MaxY;

            return mwMap;
        }

        #endregion

        #region NPCs

        public static void SaveNPC(int NPCNum)
        {
            string json = JsonConvert.SerializeObject(Core.Type.NPC[(int)NPCNum]).ToString();

            if (RowExists(NPCNum, "npc"))
            {
                UpdateRow(NPCNum, json, "npc", "data");
            }
            else
            {
                InsertRow(NPCNum, json, "npc");
            }
        }

        public static void LoadNPCs()
        {
            int i;

            var loopTo = Core.Constant.MAX_NPCS;
            for (i = 0; i < loopTo; i++)
                LoadNPC(i);
        }

        public static void LoadNPC(int NPCNum)
        {
            JObject data;

            data = SelectRow(NPCNum, "npc", "data");

            if (data is null)
            {
                ClearNPC(NPCNum);
                return;
            }

            var npcData = JObject.FromObject(data).ToObject<Core.Type.NPCStruct>();
            Core.Type.NPC[(int)NPCNum] = npcData;
        }

        public static void ClearMapNPC(int index, int mapNum)
        {
            Core.Type.MapNPC[mapNum].NPC[index].Vital = new int[(int)VitalType.Count];
            Core.Type.MapNPC[mapNum].NPC[index].SkillCD = new int[Core.Constant.MAX_NPC_SKILLS];
            Core.Type.MapNPC[mapNum].NPC[index].Num = -1;
        }

        public static void ClearAllMapNPCs()
        {
            Core.Type.MapNPC = new MapDataStruct[Core.Constant.MAX_MAPS];

            var loopTo = Core.Constant.MAX_MAPS;
            for (int i = 0; i < loopTo; i++)
            {            
                ClearMapNPCs(i);
            }
        }

        public static void ClearMapNPCs(int mapNum)
        {
            Core.Type.MapNPC[mapNum].NPC = new MapNPCStruct[Core.Constant.MAX_MAP_NPCS];

            var loopTo = Core.Constant.MAX_MAP_NPCS;
            for (int x = 0; x < loopTo; x++)
            {        
                ClearMapNPC(x, mapNum);
            }
        }

        public static void ClearNPC(int index)
        {
            Core.Type.NPC[index].Name = "";
            Core.Type.NPC[index].AttackSay = "";
            Core.Type.NPC[index].Stat = new byte[(byte)StatType.Count];

            for (int i = 0, loopTo = Core.Constant.MAX_DROP_ITEMS; i < loopTo; i++)
            {
                Core.Type.NPC[index].DropChance = new int[Core.Constant.MAX_DROP_ITEMS];
                Core.Type.NPC[index].DropItem = new int[Core.Constant.MAX_DROP_ITEMS];
                Core.Type.NPC[index].DropItemValue = new int[Core.Constant.MAX_DROP_ITEMS];
                Core.Type.NPC[index].Skill = new byte[Core.Constant.MAX_NPC_SKILLS];
            }
        }

        public static void ClearNPCs()
        {
            Core.Type.NPC = new NPCStruct[Core.Constant.MAX_NPCS];

            for (int i = 0, loopTo = Core.Constant.MAX_NPCS; i < loopTo; i++)
                ClearNPC(i);

        }

        #endregion

        #region Shops

        public static void SaveShop(int shopNum)
        {
            string json = JsonConvert.SerializeObject(Core.Type.Shop[shopNum]).ToString();

            if (RowExists(shopNum, "shop"))
            {
                UpdateRow(shopNum, json, "shop", "data");
            }
            else
            {
                InsertRow(shopNum, json, "shop");
            }
        }

        public static void LoadShops()
        {
            int i;

            var loopTo = Core.Constant.MAX_SHOPS - 1;
            for (i = 0; i < loopTo; i++)
                LoadShop(i);

        }

        public static void LoadShop(int shopNum)
        {
            JObject data;

            data = SelectRow(shopNum, "shop", "data");

            if (data is null)
            {
                ClearShop(shopNum);
                return;
            }

            var shopData = JObject.FromObject(data).ToObject<ShopStruct>();
            Core.Type.Shop[shopNum] = shopData;
        }

        public static void ClearShop(int index)
        {
            Core.Type.Shop[index] = default;
            Core.Type.Shop[index].Name = "";

            Core.Type.Shop[index].TradeItem = new Core.Type.TradeItemStruct[Core.Constant.MAX_TRADES];
            for (int i = 0, loopTo = Core.Constant.MAX_TRADES; i < loopTo; i++)
            {
<<<<<<< HEAD
                Core.Type.Shop[index].TradeItem = new Core.Type.TradeItemStruct[Conversions.ToInteger(i + 1)];
=======
>>>>>>> 10a4f398
                Core.Type.Shop[index].TradeItem[i].Item = -1;
                Core.Type.Shop[index].TradeItem[i].CostItem = -1;
            }
        }

        public static void ClearShops()
        {
            for (int i = 0, loopTo = Core.Constant.MAX_SHOPS; i < loopTo; i++)
                ClearShop(i);
        }

        #endregion

        #region Skills

        public static void SaveSkill(int skillNum)
        {
            string json = JsonConvert.SerializeObject(Core.Type.Skill[skillNum]).ToString();

            if (RowExists(skillNum, "skill"))
            {
                UpdateRow(skillNum, json, "skill", "data");
            }
            else
            {
                InsertRow(skillNum, json, "skill");
            }
        }

        public static void LoadSkills()
        {
            int i;

            var loopTo = Core.Constant.MAX_SKILLS;
            for (i = 0; i < loopTo; i++)
                LoadSkill(i);

        }

        public static void LoadSkill(int skillNum)
        {
            JObject data;

            data = SelectRow(skillNum, "skill", "data");

            if (data is null)
            {
                ClearSkill(skillNum);
                return;
            }

            var skillData = JObject.FromObject(data).ToObject<SkillStruct>();
            Core.Type.Skill[skillNum] = skillData;
        }

        public static void ClearSkill(int index)
        {
            Core.Type.Skill[index].Name = "";
            Core.Type.Skill[index].LevelReq = 0;
        }

        public static void ClearSkills()
        {
            int i;

            var loopTo = Core.Constant.MAX_SKILLS;
            for (i = 0; i < loopTo; i++)
                ClearSkill(i);

        }

        #endregion

        #region Players

        public static void SaveAllPlayersOnline()
        {
            for (int i = 0, loopTo = NetworkConfig.Socket.HighIndex; i <= loopTo; i++)
            {
                if (!NetworkConfig.IsPlaying(i))
                    continue;
                SaveCharacter(i, Core.Type.TempPlayer[i].Slot);
                SaveBank(i);
            }
        }

        public static void SaveAccount(int index)
        {
            string json = JsonConvert.SerializeObject(Core.Type.Account[index]).ToString();
            string username = GetPlayerLogin(index);
            long id = GetStringHash(username);

            if (RowExists(id, "account"))
            {
                UpdateRowByColumn("id", id, "data", json, "account");
            }
            else
            {
                InsertRowByColumn(id, json, "account", "data", "id");
            }
        }

        public static void RegisterAccount(int index, string username, string password)
        {
            SetPlayerLogin(index, username);
            SetPlayerPassword(index, password);

            string json = JsonConvert.SerializeObject(Core.Type.Account[index]).ToString();

            long id = GetStringHash(username);

            InsertRowByColumn(id, json, "account", "data", "id");
        }

        public static bool LoadAccount(int index, string username)
        {
            JObject data;
            data = SelectRowByColumn("id", GetStringHash(username), "account", "data");

            if (data is null)
            {
                return false;
            }

            var accountData = JObject.FromObject(data).ToObject<AccountStruct>();
            Core.Type.Account[index] = accountData;
            return true;
        }

        public static void ClearAccount(int index)
        {
            SetPlayerLogin(index, "");
            SetPlayerPassword(index, "");
        }

        public static void ClearPlayer(int index)
        {
            ClearAccount(index);
            ClearBank(index);

            Core.Type.TempPlayer[index].SkillCD = new int[Core.Constant.MAX_PLAYER_SKILLS];
            Core.Type.TempPlayer[index].PetSkillCD = new int[Core.Constant.MAX_PET_SKILLS];
            Core.Type.TempPlayer[index].TradeOffer = new PlayerInvStruct[Core.Constant.MAX_INV];

            Core.Type.TempPlayer[index].SkillCD = new int[Core.Constant.MAX_PLAYER_SKILLS];
            Core.Type.TempPlayer[index].PetSkillCD = new int[Core.Constant.MAX_PET_SKILLS];
            Core.Type.TempPlayer[index].Editor = -1;
            Core.Type.TempPlayer[index].SkillBuffer = -1;
            Core.Type.TempPlayer[index].InShop = -1;

            ClearCharacter(index);
        }

        #endregion

        #region Bank
        internal static void LoadBank(int index)
        {
            JObject data;
            data = SelectRowByColumn("id", GetStringHash(GetPlayerLogin(index)), "account", "bank");

            if (data is null)
            {
                ClearBank(index);
                return;
            }

            var bankData = JObject.FromObject(data).ToObject<BankStruct>();
            Bank[index] = bankData;
        }

        public static void SaveBank(int index)
        {
            string json = JsonConvert.SerializeObject(Bank[index]);
            string username = GetPlayerLogin(index);
            long id = GetStringHash(username);

            if (RowExistsByColumn("id", id, "account"))
            {
                UpdateRowByColumn("id", id, "bank", json, "account");
            }
            else
            {
                InsertRowByColumn(id, json, "account", "bank", "id");
            }
        }

        public static void ClearBank(int index)
        {
            Bank[index].Item = new PlayerInvStruct[Core.Constant.MAX_BANK + 1];
            for (int i = 0; i < Core.Constant.MAX_BANK; i++)
            {
                Bank[index].Item[i].Num = 0;
                Bank[index].Item[i].Value = 0;
            }
        }

        #endregion

        #region Characters
        public static void ClearCharacter(int index)
        {
            Core.Type.Player[index].Name = "";
            Core.Type.Player[index].Job = 0;
            Core.Type.Player[index].Dir = 0;
            Core.Type.Player[index].Access = (byte)AccessType.Player;

            Core.Type.Player[index].Equipment = new int[(byte)EquipmentType.Count];
            for (int i = 0, loopTo = (byte)EquipmentType.Count; i < loopTo; i++)
                Core.Type.Player[index].Equipment[i] = -1;

            Core.Type.Player[index].Inv = new Core.Type.PlayerInvStruct[Core.Constant.MAX_INV];
            for (int i = 0, loopTo1 = Core.Constant.MAX_INV; i < loopTo1; i++)
            {
                Core.Type.Player[index].Inv[i].Num = -1;
                Core.Type.Player[index].Inv[i].Value = 0;
            }

            Core.Type.Player[index].Exp = 0;
            Core.Type.Player[index].Level = 0;
            Core.Type.Player[index].Map = 0;
            Core.Type.Player[index].Name = "";
            Core.Type.Player[index].Pk = 0;
            Core.Type.Player[index].Points = 0;
            Core.Type.Player[index].Sex = 0;

            Core.Type.Player[index].Skill = new Core.Type.PlayerSkillStruct[Core.Constant.MAX_PLAYER_SKILLS];
            for (int i = 0, loopTo2 = Core.Constant.MAX_PLAYER_SKILLS; i < loopTo2; i++)
            {
                Core.Type.Player[index].Skill[i].Num = -1;
                Core.Type.Player[index].Skill[i].CD = 0;
            }

            Core.Type.Player[index].Sprite = 0;

            Core.Type.Player[index].Stat = new byte[(byte)StatType.Count];
            for (int i = 0, loopTo3 = (byte)StatType.Count; i < loopTo3; i++)
                Core.Type.Player[index].Stat[i] = 0;

            Core.Type.Player[index].Vital = new int[(byte) VitalType.Count];
            for (int i = 0, loopTo4 = (byte) VitalType.Count; i < loopTo4; i++)
                Core.Type.Player[index].Vital[i] = 0;

            Core.Type.Player[index].X = 0;
            Core.Type.Player[index].Y = 0;

            Core.Type.Player[index].Hotbar = new Core.Type.HotbarStruct[Core.Constant.MAX_HOTBAR];
            for (int i = 0, loopTo5 = Core.Constant.MAX_HOTBAR; i < loopTo5; i++)
            {
                Core.Type.Player[index].Hotbar[i].Slot = -1;
                Core.Type.Player[index].Hotbar[i].SlotType = 0;
            }

            Core.Type.Player[index].Switches = new byte[Core.Constant.MAX_SWITCHES];
            for (int i = 0, loopTo6 = Core.Constant.MAX_SWITCHES; i < loopTo6; i++)
                Core.Type.Player[index].Switches[i] = 0;
            Core.Type.Player[index].Variables = new int[Core.Constant.NAX_VARIABLES];
            for (int i = 0, loopTo7 = Core.Constant.NAX_VARIABLES; i < loopTo7; i++)
                Core.Type.Player[index].Variables[i] = 0;

            Core.Type.Player[index].GatherSkills = new Core.Type.ResourceTypetruct[(byte)ResourceType.Count];
            for (int i = 0, loopTo8 = (byte)ResourceType.Count; i < loopTo8; i++)
            {
                Core.Type.Player[index].GatherSkills[i].SkillLevel = 0;
                Core.Type.Player[index].GatherSkills[i].SkillCurExp = 0;
                SetPlayerGatherSkillMaxExp(index, i, GetSkillNextLevel(index, i));
            }

            for (int i = 0, loopTo9 = (byte)EquipmentType.Count; i < loopTo9; i++)
                Core.Type.Player[index].Equipment[i] = -1;

            Core.Type.Player[index].Pet.Num = 0;
            Core.Type.Player[index].Pet.Health = 0;
            Core.Type.Player[index].Pet.Mana = 0;
            Core.Type.Player[index].Pet.Level = 0;

            Core.Type.Player[index].Pet.Stat = new byte[(byte)StatType.Count];

            for (int i = 0, loopTo10 = (byte)StatType.Count; i < loopTo10; i++)
                Core.Type.Player[index].Pet.Stat[i] = 0;

            Core.Type.Player[index].Pet.Skill = new int[Core.Constant.MAX_PET_SKILLS];
            for (int i = 0; i < Core.Constant.MAX_PET_SKILLS; i++)
                Core.Type.Player[index].Pet.Skill[i] = -1;

            Core.Type.Player[index].Pet.Num = -1;
            Core.Type.Player[index].Pet.X = 0;
            Core.Type.Player[index].Pet.Y = 0;
            Core.Type.Player[index].Pet.Dir = 0;
            Core.Type.Player[index].Pet.Alive = 0;
            Core.Type.Player[index].Pet.AttackBehaviour = 0;
            Core.Type.Player[index].Pet.AdoptiveStats = 0;
            Core.Type.Player[index].Pet.Points = 0;
            Core.Type.Player[index].Pet.Exp = 0;
        }

        public static bool LoadCharacter(int index, int charNum)
        {
            JObject data;
            data = SelectRowByColumn("id", GetStringHash(GetPlayerLogin(index)), "account", "character" + charNum.ToString());

            if (data is null)
            {
                return false;
            }

            var characterData = JObject.FromObject(data).ToObject<PlayerStruct>();

            if (characterData.Name == "")
            {
                return false;
            }

            Core.Type.Player[index] = characterData;
            return true;
        }

        public static void SaveCharacter(int index, int slot)
        {
            string json = JsonConvert.SerializeObject(Core.Type.Player[index]).ToString();
            long id = GetStringHash(GetPlayerLogin(index));

            if (slot < 1 | slot > Core.Constant.MAX_CHARS)
                return;

            if (RowExistsByColumn("id", id, "account"))
            {
                UpdateRowByColumn("id", id, "character" + slot.ToString(), json, "account");
            }
            else
            {
                InsertRowByColumn(id, json, "account", "character" + slot.ToString(), "id");
            }
        }

        public static void AddChar(int index, int slot, string name, byte Sex, byte jobNum, int sprite)
        {
            int n;
            int i;

            if (Strings.Len(Core.Type.Player[index].Name) == 0)
            {
                Core.Type.Player[index].Name = name;
                Core.Type.Player[index].Sex = Sex;
                Core.Type.Player[index].Job = jobNum;
                Core.Type.Player[index].Sprite = sprite;
                Core.Type.Player[index].Level = 1;

                var loopTo = (byte)StatType.Count;
                for (n = 0; n < loopTo; n++)
                    Core.Type.Player[index].Stat[n] = (byte)Core.Type.Job[jobNum].Stat[n];

                Core.Type.Player[index].Dir = (byte) DirectionType.Down;
                Core.Type.Player[index].Map = Core.Type.Job[jobNum].StartMap;

                if (Core.Type.Player[index].Map == 0)
                    Core.Type.Player[index].Map = 1;

                Core.Type.Player[index].X = Core.Type.Job[jobNum].StartX;
                Core.Type.Player[index].Y = Core.Type.Job[jobNum].StartY;
                Core.Type.Player[index].Dir = (byte) DirectionType.Down;

                var loopTo1 = VitalType.Count;
                for (i = 0; i < (int)loopTo1; i++)
                    SetPlayerVital(index, (VitalType)i, GetPlayerMaxVital(index, (VitalType)i));

                // set starter equipment
                for (n = 0; n <= 4; n++)
                {
                    if (Core.Type.Job[jobNum].StartItem[n] > 0)
                    {
                        Core.Type.Player[index].Inv[n].Num = Core.Type.Job[jobNum].StartItem[n];
                        Core.Type.Player[index].Inv[n].Value = Core.Type.Job[jobNum].StartValue[n];
                    }
                }

                // set skills
                var loopTo2 = ResourceType.Count;
                for (i = 0; i < (int)loopTo2; i++)
                {
                    Core.Type.Player[index].GatherSkills[i].SkillLevel = 0;
                    Core.Type.Player[index].GatherSkills[i].SkillCurExp = 0;
                    SetPlayerGatherSkillMaxExp(index, i, GetSkillNextLevel(index, i));
                }

                SaveCharacter(index, slot);
            }

        }

        #endregion

        #region Ban

        public static void ServerBanindex(int BanPlayerindex)
        {
            string filename;
            string IP;
            int F;
            int i;

            filename = Path.Combine(Core.Path.Database, "banlist.txt");

            // Make sure the file exists
            if (!File.Exists(filename))
            {
                F = FileSystem.FreeFile();
            }

            // Cut off last portion of ip
            IP = NetworkConfig.Socket.ClientIP(BanPlayerindex);

            for (i = Strings.Len(IP); i >= 0; i -= 1)
            {

                if (Strings.Mid(IP, i, 1) == ".")
                {
                    break;
                }

            }

            Core.Type.Account[BanPlayerindex].Banned = Conversions.ToBoolean(1);

            IP = Strings.Mid(IP, 1, i);
            Core.Log.AddTextToFile(IP, "banlist.txt");
            NetworkSend.GlobalMsg(GetPlayerName(BanPlayerindex) + " has been banned from " + Settings.Instance.GameName + " by " + "the Server" + "!");
            Core.Log.Add("The Server" + " has banned " + GetPlayerName(BanPlayerindex) + ".", Constant.ADMIN_LOG);
            NetworkSend.AlertMsg(BanPlayerindex, (int)DialogueMsg.Banned);
        }

        public static bool IsBanned(int index, string IP)
        {
            bool IsBannedRet = default;
            string filename;
            string line;

            filename = Path.Combine(Core.Path.Database, "banlist.txt");

            // Check if file exists
            if (!File.Exists(filename))
            {
                return false;
            }

            var sr = new StreamReader(filename);

            while (sr.Peek() >= 0)
            {
                // Is banned?
                line = sr.ReadLine();
                if ((Strings.LCase(line) ?? "") == (Strings.LCase(Strings.Mid(IP, 1, Strings.Len(line))) ?? ""))
                {
                    IsBannedRet = Conversions.ToBoolean(1);
                }
            }

            sr.Close();

            if (Core.Type.Account[index].Banned)
            {
                IsBannedRet = Conversions.ToBoolean(1);
            }

            return IsBannedRet;

        }

        public static void Banindex(int BanPlayerindex, int BannedByindex)
        {
            string filename = Path.Combine(Core.Path.Database, "banlist.txt");
            string IP;
            int i;

            // Make sure the file exists
            if (!File.Exists(filename))
                File.Create(filename).Dispose();

            // Cut off last portion of ip
            IP = NetworkConfig.Socket.ClientIP(BanPlayerindex);

            for (i = Strings.Len(IP); i >= 0; i -= 1)
            {

                if (Strings.Mid(IP, i, 1) == ".")
                {
                    break;
                }

            }

            Core.Type.Account[BanPlayerindex].Banned = true;

            IP = Strings.Mid(IP, 1, i);
            Core.Log.AddTextToFile(IP, "banlist.txt");
            NetworkSend.GlobalMsg(GetPlayerName(BanPlayerindex) + " has been banned from " + Settings.Instance.GameName + " by " + GetPlayerName(BannedByindex) + "!");
            Core.Log.Add(GetPlayerName(BannedByindex) + " has banned " + GetPlayerName(BanPlayerindex) + ".", Constant.ADMIN_LOG);
            NetworkSend.AlertMsg(BanPlayerindex, (int)DialogueMsg.Banned);
        }

        #endregion

        #region Data Functions
        public static byte[] JobData(int jobNum)
        {
            int n;
            int q;
            var buffer = new ByteStream(4);

            buffer.WriteString(Core.Type.Job[jobNum].Name);
            buffer.WriteString(Core.Type.Job[jobNum].Desc);

            buffer.WriteInt32(Core.Type.Job[jobNum].MaleSprite);
            buffer.WriteInt32(Core.Type.Job[jobNum].FemaleSprite);

            for (int i = 0, loopTo = (byte)StatType.Count; i < loopTo; i++)
                buffer.WriteInt32(Core.Type.Job[jobNum].Stat[Conversions.ToInteger(i)]);

            for (q = 0; q <= 4; q++)
            {
                buffer.WriteInt32(Core.Type.Job[jobNum].StartItem[q]);
                buffer.WriteInt32(Core.Type.Job[jobNum].StartValue[q]);
            }

            buffer.WriteInt32(Core.Type.Job[jobNum].StartMap);
            buffer.WriteByte(Core.Type.Job[jobNum].StartX);
            buffer.WriteByte(Core.Type.Job[jobNum].StartY);
            buffer.WriteInt32(Core.Type.Job[jobNum].BaseExp);

            return buffer.ToArray();
        }

        public static byte[] NPCsData()
        {
            var buffer = new ByteStream(4);

            for (int i = 0, loopTo = Core.Constant.MAX_NPCS; i < loopTo; i++)
            {
                if (!(Strings.Len(Core.Type.NPC[Conversions.ToInteger(i)].Name) > 0))
                    continue;
                buffer.WriteBlock(NPCData(Conversions.ToInteger(i)));
            }
            return buffer.ToArray();
        }

        public static byte[] NPCData(int NPCNum)
        {
            var buffer = new ByteStream(4);

            buffer.WriteInt32(NPCNum);
            buffer.WriteInt32(Core.Type.NPC[(int)NPCNum].Animation);
            buffer.WriteString(Core.Type.NPC[(int)NPCNum].AttackSay);
            buffer.WriteByte(Core.Type.NPC[(int)NPCNum].Behaviour);

            for (int i = 0, loopTo = Core.Constant.MAX_DROP_ITEMS; i < loopTo; i++)
            {
                buffer.WriteInt32(Core.Type.NPC[(int)NPCNum].DropChance[Conversions.ToInteger(i)]);
                buffer.WriteInt32(Core.Type.NPC[(int)NPCNum].DropItem[Conversions.ToInteger(i)]);
                buffer.WriteInt32(Core.Type.NPC[(int)NPCNum].DropItemValue[Conversions.ToInteger(i)]);
            }

            buffer.WriteInt32(Core.Type.NPC[(int)NPCNum].Exp);
            buffer.WriteByte(Core.Type.NPC[(int)NPCNum].Faction);
            buffer.WriteInt32(Core.Type.NPC[(int)NPCNum].HP);
            buffer.WriteString(Core.Type.NPC[(int)NPCNum].Name);
            buffer.WriteByte(Core.Type.NPC[(int)NPCNum].Range);
            buffer.WriteByte(Core.Type.NPC[(int)NPCNum].SpawnTime);
            buffer.WriteInt32(Core.Type.NPC[(int)NPCNum].SpawnSecs);
            buffer.WriteInt32(Core.Type.NPC[(int)NPCNum].Sprite);

            for (int i = 0, loopTo1 = (byte)StatType.Count; i < loopTo1; i++)
                buffer.WriteByte(Core.Type.NPC[(int)NPCNum].Stat[Conversions.ToInteger(i)]);

            for (int i = 0, loopTo2 = Core.Constant.MAX_NPC_SKILLS; i < loopTo2; i++)
                buffer.WriteByte(Core.Type.NPC[(int)NPCNum].Skill[Conversions.ToInteger(i)]);

            buffer.WriteInt32(Core.Type.NPC[(int)NPCNum].Level);
            buffer.WriteInt32(Core.Type.NPC[(int)NPCNum].Damage);
            return buffer.ToArray();
        }

        public static byte[] ShopsData()
        {
            var buffer = new ByteStream(4);

            for (int i = 0, loopTo = Core.Constant.MAX_SHOPS; i < loopTo; i++)
            {
                if (!(Strings.Len(Core.Type.Shop[Conversions.ToInteger(i)].Name) > 0))
                    continue;
                buffer.WriteBlock(ShopData(Conversions.ToInteger(i)));
            }
            return buffer.ToArray();
        }

        public static byte[] ShopData(int shopNum)
        {
            var buffer = new ByteStream(4);

            buffer.WriteInt32(shopNum);
            buffer.WriteInt32(Core.Type.Shop[shopNum].BuyRate);
            buffer.WriteString(Core.Type.Shop[shopNum].Name);

            for (int i = 0, loopTo = Core.Constant.MAX_TRADES; i < loopTo; i++)
            {
                buffer.WriteInt32(Core.Type.Shop[shopNum].TradeItem[Conversions.ToInteger(i)].CostItem);
                buffer.WriteInt32(Core.Type.Shop[shopNum].TradeItem[Conversions.ToInteger(i)].CostValue);
                buffer.WriteInt32(Core.Type.Shop[shopNum].TradeItem[Conversions.ToInteger(i)].Item);
                buffer.WriteInt32(Core.Type.Shop[shopNum].TradeItem[Conversions.ToInteger(i)].ItemValue);
            }
            return buffer.ToArray();
        }

        public static byte[] SkillsData()
        {
            var buffer = new ByteStream(4);

            for (int i = 0, loopTo = Core.Constant.MAX_SKILLS; i < loopTo; i++)
            {
                if (!(Strings.Len(Core.Type.Skill[Conversions.ToInteger(i)].Name) > 0))
                    continue;
                buffer.WriteBlock(SkillData(Conversions.ToInteger(i)));
            }
            return buffer.ToArray();
        }

        public static byte[] SkillData(int skillNum)
        {
            var buffer = new ByteStream(4);

            buffer.WriteInt32(skillNum);
            buffer.WriteInt32(Core.Type.Skill[skillNum].AccessReq);
            buffer.WriteInt32(Core.Type.Skill[skillNum].AoE);
            buffer.WriteInt32(Core.Type.Skill[skillNum].CastAnim);
            buffer.WriteInt32(Core.Type.Skill[skillNum].CastTime);
            buffer.WriteInt32(Core.Type.Skill[skillNum].CdTime);
            buffer.WriteInt32(Core.Type.Skill[skillNum].JobReq);
            buffer.WriteInt32(Core.Type.Skill[skillNum].Dir);
            buffer.WriteInt32(Core.Type.Skill[skillNum].Duration);
            buffer.WriteInt32(Core.Type.Skill[skillNum].Icon);
            buffer.WriteInt32(Core.Type.Skill[skillNum].Interval);
            buffer.WriteInt32(Conversions.ToInteger(Core.Type.Skill[skillNum].IsAoE));
            buffer.WriteInt32(Core.Type.Skill[skillNum].LevelReq);
            buffer.WriteInt32(Core.Type.Skill[skillNum].Map);
            buffer.WriteInt32(Core.Type.Skill[skillNum].MpCost);
            buffer.WriteString(Core.Type.Skill[skillNum].Name);
            buffer.WriteInt32(Core.Type.Skill[skillNum].Range);
            buffer.WriteInt32(Core.Type.Skill[skillNum].SkillAnim);
            buffer.WriteInt32(Core.Type.Skill[skillNum].StunDuration);
            buffer.WriteInt32(Core.Type.Skill[skillNum].Type);
            buffer.WriteInt32(Core.Type.Skill[skillNum].Vital);
            buffer.WriteInt32(Core.Type.Skill[skillNum].X);
            buffer.WriteInt32(Core.Type.Skill[skillNum].Y);
            buffer.WriteInt32(Core.Type.Skill[skillNum].IsProjectile);
            buffer.WriteInt32(Core.Type.Skill[skillNum].Projectile);
            buffer.WriteInt32(Core.Type.Skill[skillNum].KnockBack);
            buffer.WriteInt32(Core.Type.Skill[skillNum].KnockBackTiles);
            return buffer.ToArray();
        }


        #endregion

    }
}<|MERGE_RESOLUTION|>--- conflicted
+++ resolved
@@ -1254,10 +1254,6 @@
             Core.Type.Shop[index].TradeItem = new Core.Type.TradeItemStruct[Core.Constant.MAX_TRADES];
             for (int i = 0, loopTo = Core.Constant.MAX_TRADES; i < loopTo; i++)
             {
-<<<<<<< HEAD
-                Core.Type.Shop[index].TradeItem = new Core.Type.TradeItemStruct[Conversions.ToInteger(i + 1)];
-=======
->>>>>>> 10a4f398
                 Core.Type.Shop[index].TradeItem[i].Item = -1;
                 Core.Type.Shop[index].TradeItem[i].CostItem = -1;
             }
