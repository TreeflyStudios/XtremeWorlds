﻿using System;
using Core;
using Mirage.Sharp.Asfw;
using static Core.Packets;

namespace Server
{

    static class Time
    {

        public static void InitTime()
        {
            // Add handlers to time events
            Core.Clock.Instance.OnTimeChanged += (ref Core.Clock source) => HandleTimeChanged(ref source);
            Core.Clock.Instance.OnTimeOfDayChanged += (ref Core.Clock source) => HandleTimeOfDayChanged(ref source);
            Core.Clock.Instance.OnTimeSync += (ref Core.Clock source) => HandleTimeSync(ref source);

            // Prepare the time instance
            Core.Clock.Instance.Time = DateTime.Now;
            Core.Clock.Instance.GameSpeed = 0;
        }

        public static void HandleTimeChanged(ref Core.Clock source)
        {
            General.UpdateCaption();
        }

        public static void HandleTimeOfDayChanged(ref Clock source)
        {
            SendTimeToAll();
        }

        public static void HandleTimeSync(ref Clock source)
        {
            SendGameClockToAll();
        }

        public static void SendGameClockTo(int index)
        {
            var buffer = new ByteStream(4);

            buffer.WriteInt32((int) ServerPackets.SClock);
<<<<<<< HEAD
            buffer.WriteInt32((int)TimeType.Instance.GameSpeed);
            buffer.WriteBytes(BitConverter.GetBytes(TimeType.Instance.Time.Ticks));
            NetworkConfig.Socket.SendDataTo(index, buffer.Data, buffer.Head);
=======
            buffer.WriteInt32((int)Clock.Instance.GameSpeed);
            buffer.WriteBytes(BitConverter.GetBytes(Clock.Instance.Time.Ticks));
            NetworkConfig.Socket.SendDataTo(ref index, ref buffer.Data, ref buffer.Head);
>>>>>>> 496022be

            buffer.Dispose();
        }

        public static void SendGameClockToAll()
        {
            int i;

            var loopTo = NetworkConfig.Socket.HighIndex;
            for (i = 0; i <= loopTo; i++)
            {
                if (NetworkConfig.IsPlaying(i))
                {
                    SendGameClockTo(i);
                }
            }
        }

        public static void SendTimeTo(int index)
        {
            var buffer = new ByteStream(4);

            buffer.WriteInt32((int) ServerPackets.STime);
<<<<<<< HEAD
            buffer.WriteByte((byte)TimeType.Instance.TimeOfDay);
            NetworkConfig.Socket.SendDataTo(index, buffer.Data, buffer.Head);
=======
            buffer.WriteByte((byte)Clock.Instance.TimeOfDay);
            NetworkConfig.Socket.SendDataTo(ref index, ref buffer.Data, ref buffer.Head);
>>>>>>> 496022be

            buffer.Dispose();
        }

        public static void SendTimeToAll()
        {
            int i;

            var loopTo = NetworkConfig.Socket.HighIndex;
            for (i = 0; i <= loopTo; i++)
            {
                if (NetworkConfig.IsPlaying(i))
                {
                    SendTimeTo(i);
                }
            }

        }

    }
}<|MERGE_RESOLUTION|>--- conflicted
+++ resolved
@@ -41,15 +41,9 @@
             var buffer = new ByteStream(4);
 
             buffer.WriteInt32((int) ServerPackets.SClock);
-<<<<<<< HEAD
-            buffer.WriteInt32((int)TimeType.Instance.GameSpeed);
-            buffer.WriteBytes(BitConverter.GetBytes(TimeType.Instance.Time.Ticks));
-            NetworkConfig.Socket.SendDataTo(index, buffer.Data, buffer.Head);
-=======
             buffer.WriteInt32((int)Clock.Instance.GameSpeed);
             buffer.WriteBytes(BitConverter.GetBytes(Clock.Instance.Time.Ticks));
-            NetworkConfig.Socket.SendDataTo(ref index, ref buffer.Data, ref buffer.Head);
->>>>>>> 496022be
+            NetworkConfig.Socket.SendDataTo(index, buffer.Data, buffer.Head);
 
             buffer.Dispose();
         }
@@ -73,13 +67,8 @@
             var buffer = new ByteStream(4);
 
             buffer.WriteInt32((int) ServerPackets.STime);
-<<<<<<< HEAD
-            buffer.WriteByte((byte)TimeType.Instance.TimeOfDay);
+            buffer.WriteByte((byte)Clock.Instance.TimeOfDay);
             NetworkConfig.Socket.SendDataTo(index, buffer.Data, buffer.Head);
-=======
-            buffer.WriteByte((byte)Clock.Instance.TimeOfDay);
-            NetworkConfig.Socket.SendDataTo(ref index, ref buffer.Data, ref buffer.Head);
->>>>>>> 496022be
 
             buffer.Dispose();
         }
