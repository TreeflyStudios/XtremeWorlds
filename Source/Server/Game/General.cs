using Core;
using Core.Database;
using Microsoft.Extensions.Configuration;
using Microsoft.Extensions.Logging;
using Microsoft.Xna.Framework.Content;
using Newtonsoft.Json.Linq;
using Reoria.Engine.Base.Container;
using Reoria.Engine.Base.Container.Interfaces;
using Reoria.Engine.Base.Container.Logging;
using System;
using System.Diagnostics;
using System.IO;
using System.Linq;
using System.Net;
using System.Reflection;
using System.Text.RegularExpressions;
using System.Threading;
using System.Threading.Tasks;
using static Core.Type;

namespace Server
{
<<<<<<< HEAD

=======
>>>>>>> 164234de
    public class General
    {
        private static readonly RandomUtility Random = new RandomUtility();
        private static IEngineContainer? Container;
        private static IConfiguration? Configuration;
        private static bool ServerDestroyed;
        private static string MyIPAddress = string.Empty;
        private static readonly Stopwatch MyStopwatch = new Stopwatch();
        private static ILogger Logger;
        private static readonly object SyncLock = new object();
        private static readonly CancellationTokenSource Cts = new CancellationTokenSource();
        private static Timer? SaveTimer;
        private static Stopwatch ShutDownTimer = new Stopwatch();
        private static int ShutDownLastTimer = 0;

        static General()
        {
            InitializeSaveTimer();
        }

        #region Utility Methods

        /// <summary>
        /// Retrieves the shut down timer to destroy the server after a specified time.
        /// </summary>
        public static Stopwatch? GetShutDownTimer => ShutDownTimer;

        /// <summary>
        /// Retrives the current server destroy status.
        /// </summary>
        public static bool IsServerDestroyed => ServerDestroyed;

        /// <summary>
        /// Retrieves the current random number generator.
        /// </summary>
        public static RandomUtility GetRandom => Random;

        /// <summary>
        /// Retrieves a config isntance for the specified type.
        /// </summary>
        public static IConfiguration GetConfig => Configuration ?? throw new NullReferenceException("Configuration not initialized");

        /// <summary>
        /// Retrieves a logger instance for the specified type.
        /// </summary>
        public static ILogger<T> GetLogger<T>() where T : class =>
            Container?.RetrieveService<Logger<T>>() ?? throw new NullReferenceException("Container not initialized");

        /// <summary>
        /// Gets the elapsed time in milliseconds since the server started.
        /// </summary>
        public static int GetTimeMs() => (int)MyStopwatch.ElapsedMilliseconds;

        /// <summary>
        /// Retrieves the local IP address of the server.
        /// </summary>
        public static string GetLocalIPAddress()
        {
            var host = Dns.GetHostEntry(Dns.GetHostName());
            return host.AddressList
                .FirstOrDefault(ip => ip.AddressFamily == System.Net.Sockets.AddressFamily.InterNetwork)
                ?.ToString() ?? "127.0.0.1";
        }

        /// <summary>
        /// Validates a username based on length and allowed characters.
        /// </summary>
        public static bool IsValidUsername(string username) =>
            !string.IsNullOrWhiteSpace(username) &&
            username.Length >= 3 &&
            username.Length <= 20 &&
            Regex.IsMatch(username, @"^[a-zA-Z0-9_ ]+$");

<<<<<<< HEAD
        public static bool ServerDestroyed;
        public static string MyIPAddress = string.Empty;
        public static Stopwatch myStopWatch = new Stopwatch();
        public static Stopwatch shutDownTimer = new Stopwatch();
        public static int shutDownLastTimer;
        public static int shutDownDuration;
=======
        #endregion
>>>>>>> 164234de

        #region Server Lifecycle

        /// <summary>
        /// Initializes the game server asynchronously.
        /// </summary>
        public static async Task InitServerAsync()
        {
            try
            {
                MyStopwatch.Start();
                int startTime = GetTimeMs();

                await InitializeCoreComponentsAsync();
                await LoadGameDataAsync();
                await StartGameLoopAsync(startTime);
            }
            catch (Exception ex)
            {
                Logger.LogCritical(ex, "Server initialization failed");
                await HandleCriticalErrorAsync(ex);
            }
        }

        private static async Task InitializeCoreComponentsAsync()
        {
            await InitializeContainerAsync();
            await Task.WhenAll(LoadConfigurationAsync(), InitializeNetworkAsync()); // Parallelize independent tasks
            await InitializeDatabaseWithRetryAsync();
        }

        public static void InitalizeCoreData()
        {
            Core.Type.Job = new Core.Type.JobStruct[Core.Constant.MAX_JOBS];
            Core.Type.Moral = new Core.Type.MoralStruct[Core.Constant.MAX_MORALS];
            Core.Type.Map = new Core.Type.MapStruct[Core.Constant.MAX_MAPS];
            Core.Type.Item = new Core.Type.ItemStruct[Core.Constant.MAX_ITEMS];
            Core.Type.NPC = new Core.Type.NPCStruct[Core.Constant.MAX_NPCS];
            Core.Type.Resource = new Core.Type.ResourceStruct[Core.Constant.MAX_RESOURCES];
            Core.Type.Projectile = new Core.Type.ProjectileStruct[Core.Constant.MAX_PROJECTILES];
            Core.Type.Animation = new Core.Type.AnimationStruct[Core.Constant.MAX_ANIMATIONS];
            Core.Type.Pet = new Core.Type.PetStruct[Core.Constant.MAX_PETS];
            Core.Type.Shop = new Core.Type.ShopStruct[Core.Constant.MAX_SHOPS];
            Core.Type.Player = new Core.Type.PlayerStruct[Core.Constant.MAX_PLAYERS];
            Core.Type.Party = new Core.Type.PartyStruct[Core.Constant.MAX_PARTY];
            Core.Type.MapItem = new Core.Type.MapItemStruct[Core.Constant.MAX_MAPS, Core.Constant.MAX_MAP_ITEMS];
            Core.Type.NPC = new NPCStruct[Core.Constant.MAX_NPCS];
            Core.Type.MapNPC = new MapDataStruct[Core.Constant.MAX_MAPS];

            for (int i = 0; i < Core.Constant.MAX_MAPS; i++)
            {
                Core.Type.MapNPC[i].NPC = new MapNPCStruct[Core.Constant.MAX_MAP_NPCS];
                for (int x = 0; x < Core.Constant.MAX_MAP_NPCS; x++)
                {
                    Core.Type.MapNPC[i].NPC[x].Vital = new int[(int)Core.Enum.VitalType.Count];
                    Core.Type.MapNPC[i].NPC[x].SkillCD = new int[Core.Constant.MAX_NPC_SKILLS];
                }
            }

            Core.Type.Shop = new ShopStruct[Core.Constant.MAX_SHOPS];
            Core.Type.Skill = new SkillStruct[Core.Constant.MAX_SKILLS];
            Core.Type.MapResource = new Core.Type.MapResourceStruct[Core.Constant.MAX_MAPS];
            Core.Type.TempPlayer = new Core.Type.TempPlayerStruct[Core.Constant.MAX_PLAYERS];
            Core.Type.Account = new Core.Type.AccountStruct[Core.Constant.MAX_PLAYERS];


            for (int i = 0; i < Core.Constant.MAX_PLAYERS; i++)
            {
                Database.ClearPlayer(i);
            }

            Event.TempEventMap = new Core.Type.GlobalEventsStruct[Core.Constant.MAX_MAPS];
            Core.Type.MapProjectile = new Core.Type.MapProjectileStruct[Core.Constant.MAX_MAPS, Core.Constant.MAX_PROJECTILES];
        }

        private static async Task LoadGameDataAsync()
        {
            var stopwatch = Stopwatch.StartNew();
            InitalizeCoreData();
            await LoadGameContentAsync();
            await SpawnGameObjectsAsync();
            Time.InitTime();
            Logger.LogInformation($"Game data loaded in {stopwatch.ElapsedMilliseconds}ms");
        }

        private static async Task StartGameLoopAsync(int startTime)
        {
            DisplayServerBanner(startTime);
            UpdateCaption();
            await NetworkConfig.Socket.StartListeningAsync(Settings.Instance.Port, 5);
            try
            {
                await Loop.ServerAsync();
            }
            catch (Exception ex)
            {
                Logger.LogCritical(ex, "Server loop crashed");
                await HandleCriticalErrorAsync(ex);
            }
        }

        /// <summary>
        /// Shuts down the server gracefully, saving player data and cleaning up resources.
        /// </summary>
        public static async Task DestroyServerAsync()
        {
            if (ServerDestroyed) return;
            ServerDestroyed = true;
            Cts.Cancel();
            SaveTimer?.Dispose();
            NetworkConfig.Socket.StopListening();

            Logger.LogInformation("Server shutdown initiated...");

            await Database.SaveAllPlayersOnlineAsync();

            try
            {
                await Parallel.ForEachAsync(Enumerable.Range(0, Core.Constant.MAX_PLAYERS), Cts.Token, async (i, ct) =>
                {
                    NetworkSend.SendLeftGame(i);
                    Player.LeftGame(i);
                });
            }
            catch (TaskCanceledException)
            {
                Logger.LogWarning("Server shutdown tasks were canceled.");
            }

            NetworkConfig.DestroyNetwork();
            Logger.LogInformation("Server shutdown completed.");
            Environment.Exit(0);
        }

        #endregion

        #region Initialization Methods

        private static async Task InitializeContainerAsync()
        {
            Container = new EngineContainer<SerilogLoggingInitializer>()
                .DiscoverContainerServiceClasses()
                .DiscoverConfigurationSources()
                .BuildContainerConfiguration()
                .BuildContainerLogger()
                .DiscoverContainerServices()
                .BuildContainerServices()
                .BuildContainerServiceProvider();

            Configuration = Container?.RetrieveService<IConfiguration>() ??
                throw new NullReferenceException("Failed to initialize configuration");

            Logger = Container?.RetrieveService<ILogger<General>>() ??
                throw new NullReferenceException("Failed to initialize logger");
        }

        private static async Task LoadConfigurationAsync()
        {
            await Task.Run(() =>
            {
                Settings.Load();
                ValidateConfiguration();
                Clock.Instance.GameSpeed = Settings.Instance.TimeSpeed;
                Console.Title = "XtremeWorlds Server";
                MyIPAddress = GetLocalIPAddress();
            });
        }

        private static void ValidateConfiguration()
        {
            if (string.IsNullOrWhiteSpace(Settings.Instance.GameName))
                throw new InvalidOperationException("GameName is not set in configuration");
            if (Settings.Instance.Port <= 0 || Settings.Instance.Port > 65535)
                throw new InvalidOperationException("Invalid Port number in configuration");
        }

        private static async Task InitializeNetworkAsync()
        {
            Global.EKeyPair.GenerateKeys();
            NetworkConfig.InitNetwork();
        }

        private static async Task InitializeDatabaseWithRetryAsync()
        {
            const int maxRetries = 3;
            Logger.LogInformation("Initializing database...");
            for (int attempt = 1; attempt <= maxRetries; attempt++)
            {
                try
                {
                    Database.CreateDatabase("mirage");
                    Database.CreateTables();
                    await LoadCharacterListAsync();
                    Logger.LogInformation("Database initialized successfully.");
                    return;
                }
                catch (Exception ex)
                {
                    if (attempt == maxRetries)
                    {
                        Logger.LogCritical(ex, "Failed to initialize database after multiple attempts");
                        throw;
                    }
                    Logger.LogWarning(ex, $"Database initialization failed, attempt {attempt} of {maxRetries}");
                    await Task.Delay(1000 * attempt, Cts.Token); // Exponential backoff
                }
            }
        }

        private static async Task LoadCharacterListAsync()
        {
            var ids = await Database.GetDataAsync("account");
            Core.Type.Char = new CharList();
            const int maxConcurrency = 4;
            using var semaphore = new SemaphoreSlim(maxConcurrency);

            var tasks = ids.Select(async id =>
            {
                await semaphore.WaitAsync(Cts.Token);
                try
                {
                    for (int i = 1; i <= Core.Constant.MAX_CHARS; i++)
                    {
                        var data = Database.SelectRowByColumn("id", id, "account", $"character{i}");
                        if (data != null)
                        {
                            var player = JObject.FromObject(data).ToObject<PlayerStruct>();
                            if (!string.IsNullOrWhiteSpace(player.Name))
                            {
                                Core.Type.Char.Add(player.Name);
                            }
                        }
                    }
                }
                finally
                {
                    semaphore.Release();
                }
            });

            await Task.WhenAll(tasks);
            Logger.LogInformation($"Loaded {Core.Type.Char.Count} characters.");
        }

        private static async Task LoadGameContentAsync()
        {
            const int maxConcurrency = 4;
            using var semaphore = new SemaphoreSlim(maxConcurrency);

            var tasks = new[]
            {
                LoadWithSemaphoreAsync(semaphore, async () => Database.LoadJobsAsync()),
                LoadWithSemaphoreAsync(semaphore, async () => await Moral.LoadMoralsAsync()),
                LoadWithSemaphoreAsync(semaphore, async () => await Database.LoadMapsAsync()),
                LoadWithSemaphoreAsync(semaphore, async () => await Item.LoadItemsAsync()),
                LoadWithSemaphoreAsync(semaphore, async () => await Database.LoadNPCsAsync()),
                LoadWithSemaphoreAsync(semaphore, async () => await Resource.LoadResourcesAsync()),
                LoadWithSemaphoreAsync(semaphore, async () => await Database.LoadShopsAsync()),
                LoadWithSemaphoreAsync(semaphore, async () => await Database.LoadSkillsAsync()),
                LoadWithSemaphoreAsync(semaphore, async () => await Animation.LoadAnimationsAsync()),
                LoadWithSemaphoreAsync(semaphore, async () => await Event.LoadSwitchesAsync()),
                LoadWithSemaphoreAsync(semaphore, async () => await Event.LoadVariablesAsync()),
                LoadWithSemaphoreAsync(semaphore, async () => await Projectile.LoadProjectilesAsync()),
                LoadWithSemaphoreAsync(semaphore, async () => await Pet.LoadPetsAsync())
            };

            await Task.WhenAll(tasks);
            Logger.LogInformation("Game content loaded successfully.");
        }

        private static async Task LoadWithSemaphoreAsync(SemaphoreSlim semaphore, Func<Task> loadFunc)
        {
            await semaphore.WaitAsync(Cts.Token);
            try
            {
                await loadFunc();
            }
            finally
            {
                semaphore.Release();
            }
        }

        private static async Task SpawnGameObjectsAsync()
        {
            await Task.WhenAll(
                Item.SpawnAllMapsItemsAsync(),
                NPC.SpawnAllMapNPCs(),
                EventLogic.SpawnAllMapGlobalEvents()
            );
            Logger.LogInformation("Game objects spawned.");
        }

        #endregion

        #region Display and Monitoring

        private static void DisplayServerBanner(int startTime)
        {
            Console.Clear();
            string[] banner = {
                " __   ___                        __          __        _     _     ",
                @" \ \ / / |                       \ \        / /       | |   | |",
                @"  \ V /| |_ _ __ ___ _ __ ___   __\ \  /\  / /__  _ __| | __| |___ ",
                @"  > < | __| '__/ _ \ '_ ` _ \ / _ \ \/  \/ / _ \| '__| |/ _` / __|",
                @" / . \| |_| | |  __/ | | | | |  __/\  /\  / (_) | |  | | (_| \__ \",
                @"/_/ \_\\__|_|  \___|_| |_| |_|\___| \/  \/ \___/|_|  |_|\__,_|___/"
            };

            foreach (var line in banner) Console.WriteLine(line);
            Console.WriteLine($"Initialization complete. Server loaded in {GetTimeMs() - startTime}ms.");
            Console.WriteLine("Use /help for available commands.");
        }

        /// <summary>
        /// Counts the number of players currently online.
        /// </summary>
        public static int CountPlayersOnline()
        {
            lock (SyncLock)
            {
                return Enumerable.Range(0, NetworkConfig.Socket.HighIndex + 1)
                    .Count(i => NetworkConfig.IsPlaying(i));
            }
        }

        /// <summary>
        /// Updates the console title with server status information.
        /// </summary>
        public static void UpdateCaption()
        {
            try
            {
                Console.Title = $"{Settings.Instance.GameName} <IP {MyIPAddress}:{Settings.Instance.Port}> " +
                    $"({CountPlayersOnline()} Players Online) - Errors: {Global.ErrorCount} - Time: {Clock.Instance}";
            }
            catch (Exception ex)
            {
                Logger.LogWarning(ex, "Failed to update console title");
                Console.Title = Settings.Instance.GameName;
            }
        }

        /// <summary>
        /// Performs a health check on critical server components.
        /// </summary>
        public static async Task<bool> PerformHealthCheckAsync()
        {
            try
            {
                bool networkActive = NetworkConfig.Socket.IsListening;
                if (!networkActive) Logger.LogWarning("Network socket is not listening.");
                return networkActive && !Cts.IsCancellationRequested;
            }
            catch (Exception ex)
            {
                Logger.LogError(ex, "Health check failed");
                return false;
            }
        }

        #endregion

        #region New and Enhanced Functionality

        private static void InitializeSaveTimer()
        {
            int intervalMinutes = Settings.Instance.SaveInterval;
            SaveTimer = new Timer(async _ => await SavePlayersPeriodicallyAsync(), null,
                TimeSpan.FromMinutes(intervalMinutes), TimeSpan.FromMinutes(intervalMinutes));
        }

<<<<<<< HEAD
        public static void ClearGameData()
=======
        private static async Task SavePlayersPeriodicallyAsync()
>>>>>>> 164234de
        {
            try
            {
                await Database.SaveAllPlayersOnlineAsync();
                Logger.LogInformation("Periodic player save completed.");
            }
            catch (Exception ex)
            {
                Logger.LogError(ex, "Periodic player save failed");
            }
        }

        /// <summary>
        /// Handles player commands asynchronously with enhanced functionality.
        /// </summary>
        public static async Task HandlePlayerCommandAsync(int playerIndex, string command)
        {
            if (string.IsNullOrWhiteSpace(command)) return;

            var parts = command.Trim().Split(' ');
            switch (parts[0].ToLower())
            {
                case "/teleport":
                    if (parts.Length == 3 && int.TryParse(parts[1], out int x) && int.TryParse(parts[2], out int y))
                        await TeleportPlayerAsync(playerIndex, (byte)x, (byte)y);
                    else
                        NetworkSend.PlayerMsg(playerIndex, "Usage: /teleport <x> <y>", (int)Core.Enum.ColorType.BrightRed);
                    break;

                case "/kick":
                    if (parts.Length == 2 && int.TryParse(parts[1], out int targetIndex))
                        await KickPlayerAsync(playerIndex, targetIndex);
                    break;

                case "/broadcast":
                    if (parts.Length > 1)
                        await BroadcastMessageAsync(playerIndex, string.Join(" ", parts[1..]));
                    break;

                case "/status":
                    await SendServerStatusAsync(playerIndex);
                    break;

                case "/help":
                    await SendHelpMessageAsync(playerIndex);
                    break;

                default:
                    NetworkSend.PlayerMsg(playerIndex, "Unknown command. Use /help for assistance.", (int)Core.Enum.ColorType.BrightRed);
                    break;
            }
        }

        private static async Task TeleportPlayerAsync(int playerIndex, byte x, byte y)
        {
            try
            {
                ref var player = ref Core.Type.Player[playerIndex]; // Hypothetical method

                // Validate coordinates (assuming a map size of 100x100 as an example)
                if (x < 0 || x >= 100 || y < 0 || y >= 100)
                {
                    NetworkSend.PlayerMsg(playerIndex, "Coordinates out of bounds.", (int)Core.Enum.ColorType.BrightRed);
                    return;
                }

                player.X = x;
                player.Y = y;
                NetworkSend.SendPlayerXYToMap(playerIndex);
                Logger.LogInformation($"Player {playerIndex} teleported to ({x}, {y})");
            }
            catch (Exception ex)
            {
                Logger.LogError(ex, $"Failed to teleport player {playerIndex}");
                NetworkSend.PlayerMsg(playerIndex, "Teleport failed.", (int)Core.Enum.ColorType.BrightRed);
            }
        }

<<<<<<< HEAD

        public static void CheckDir(string path)
=======
        private static async Task KickPlayerAsync(int playerIndex, int targetIndex)
>>>>>>> 164234de
        {
            try
            {
                // Placeholder authorization check
                if (!await IsAdminAsync(playerIndex))
                {
                    NetworkSend.PlayerMsg(playerIndex, "You are not authorized to kick players.", (int)Core.Enum.ColorType.BrightRed);
                    return;
                }

                if (NetworkConfig.IsPlaying(targetIndex))
                {
                    NetworkSend.SendLeftGame(targetIndex);
                    Player.LeftGame(targetIndex);
                    Logger.LogInformation($"Player {targetIndex} kicked by {playerIndex}");
                    NetworkSend.PlayerMsg(playerIndex, $"Player {targetIndex} has been kicked.", (int)Core.Enum.ColorType.BrightGreen);
                }
                else
                {
                    NetworkSend.PlayerMsg(playerIndex, "Target player is not online.", (int)Core.Enum.ColorType.BrightRed);
                }
            }
            catch (Exception ex)
            {
                Logger.LogError(ex, $"Failed to kick player {targetIndex}");
                NetworkSend.PlayerMsg(playerIndex, "Kick operation failed.", (int)Core.Enum.ColorType.BrightRed);
            }
        }

        private static async Task BroadcastMessageAsync(int playerIndex, string message)
        {
            try
            {
                if (!await IsAdminAsync(playerIndex))
                {
                    NetworkSend.PlayerMsg(playerIndex, "You are not authorized to broadcast.", (int)Core.Enum.ColorType.BrightRed);
                    return;
                }

                await Parallel.ForEachAsync(Enumerable.Range(0, Core.Constant.MAX_PLAYERS), Cts.Token, async (i, ct) =>
                {
                    if (NetworkConfig.IsPlaying(i))
                        NetworkSend.PlayerMsg(i, $"[Broadcast] {message}", (int)Core.Enum.ColorType.BrightGreen);
                });
                Logger.LogInformation($"Broadcast by {playerIndex}: {message}");
            }
            catch (Exception ex)
            {
                Logger.LogError(ex, "Broadcast failed");
                NetworkSend.PlayerMsg(playerIndex, "Broadcast failed.", (int)Core.Enum.ColorType.BrightRed);
            }
        }

        private static async Task SendServerStatusAsync(int playerIndex)
        {
            try
            {
                bool isHealthy = await PerformHealthCheckAsync();
                string status = $"Server Status: {(isHealthy ? "Healthy" : "Unhealthy")}\n" +
                                $"Players Online: {CountPlayersOnline()}\n" +
                                $"Uptime: {MyStopwatch.Elapsed}\n" +
                                $"Errors: {Global.ErrorCount}";
                NetworkSend.PlayerMsg(playerIndex, status, (int)Core.Enum.ColorType.BrightGreen);
            }
            catch (Exception ex)
            {
                Logger.LogError(ex, "Failed to send server status");
                NetworkSend.PlayerMsg(playerIndex, "Unable to retrieve server status.", (int)Core.Enum.ColorType.BrightRed);
            }
        }

        private static async Task SendHelpMessageAsync(int playerIndex)
        {
            string help = "Available Commands:\n" +
                          "/teleport <x> <y> - Teleport to coordinates\n" +
                          "/kick <playerId> - Kick a player (admin only)\n" +
                          "/broadcast <message> - Send a message to all players (admin only)\n" +
                          "/status - View server status\n" +
                          "/help - Show this message";
            NetworkSend.PlayerMsg(playerIndex, help, (int)Core.Enum.ColorType.BrightGreen);
        }

<<<<<<< HEAD
        public static string GetExceptionInfo(Exception ex)
=======
        // Placeholder method for admin check
        private static Task<bool> IsAdminAsync(int playerIndex) =>
            Task.FromResult(playerIndex == 0); // Example: player 0 is admin

        /// <summary>
        /// Creates a backup of the database asynchronously.
        /// </summary>
        public static async Task BackupDatabaseAsync()
>>>>>>> 164234de
        {
            try
            {
                string backupDir = Core.Path.Database;
                Directory.CreateDirectory(backupDir);
                string backupPath = System.IO.Path.Combine(backupDir, $"backup_{DateTime.Now:yyyyMMdd_HHmmss}.bak");
                await General.BackupDatabaseAsync();
                Logger.LogInformation($"Database backup created: {backupPath}");

                var backups = Directory.GetFiles(backupDir, "backup_*.bak")
                    .OrderByDescending(f => f)
                    .Skip(Settings.Instance.MaxBackups)
                    .ToList();
                foreach (var oldBackup in backups)
                {
                    await Task.Run(() => File.Delete(oldBackup), Cts.Token);
                    Logger.LogInformation($"Deleted old backup: {oldBackup}");
                }
            }
            catch (Exception ex)
            {
                Logger.LogError(ex, "Database backup failed");
            }
        }

        #endregion

        #region Error Handling

        private static async Task HandleCriticalErrorAsync(Exception ex)
        {
            await BackupDatabaseAsync();
            Logger.LogCritical(ex, "Critical error occurred. Initiating emergency shutdown");
            await DestroyServerAsync();
        }

<<<<<<< HEAD
        public static void AddDebug(string Msg)
=======
        /// <summary>
        /// Logs an error to a file and updates error count asynchronously.
        /// </summary>
        public static async Task LogErrorAsync(Exception ex, string context = "")
>>>>>>> 164234de
        {
            string errorInfo = ex.ToString(); // Simplified; replace with GetExceptionInfo if available
            string logPath = System.IO.Path.Combine(Core.Path.Logs, "Errors.log");
            Directory.CreateDirectory(Core.Path.Logs);

            await File.AppendAllTextAsync(logPath,
                $"{DateTime.Now}\nContext: {context}\n{errorInfo}\n\n", Cts.Token);

            Interlocked.Increment(ref Global.ErrorCount);
            UpdateCaption();
        }

<<<<<<< HEAD
        public static void CheckShutDownCountDown()
=======
        public static async Task CheckShutDownCountDownAsync()
>>>>>>> 164234de
        {
            if (General.ShutDownTimer.ElapsedTicks > 0)
            {
                int time = General.ShutDownTimer.Elapsed.Seconds;

                if (General.ShutDownLastTimer != time)
                {
                    if (General.ShutDownLastTimer - time <= 10)
                    {
                        NetworkSend.GlobalMsg("Server shutdown in " + (-time) + " seconds!");
                        Console.WriteLine("Server shutdown in " + (Settings.Instance.ServerShutdown - time) + " seconds!");

                        if (Settings.Instance.ServerShutdown - time <= 1)
                        {
                            await General.DestroyServerAsync();
                        }
                    }

                    General.ShutDownLastTimer = time;
                }
            }

            #endregion
        }
    }
}<|MERGE_RESOLUTION|>--- conflicted
+++ resolved
@@ -20,10 +20,6 @@
 
 namespace Server
 {
-<<<<<<< HEAD
-
-=======
->>>>>>> 164234de
     public class General
     {
         private static readonly RandomUtility Random = new RandomUtility();
@@ -97,16 +93,7 @@
             username.Length <= 20 &&
             Regex.IsMatch(username, @"^[a-zA-Z0-9_ ]+$");
 
-<<<<<<< HEAD
-        public static bool ServerDestroyed;
-        public static string MyIPAddress = string.Empty;
-        public static Stopwatch myStopWatch = new Stopwatch();
-        public static Stopwatch shutDownTimer = new Stopwatch();
-        public static int shutDownLastTimer;
-        public static int shutDownDuration;
-=======
         #endregion
->>>>>>> 164234de
 
         #region Server Lifecycle
 
@@ -479,11 +466,7 @@
                 TimeSpan.FromMinutes(intervalMinutes), TimeSpan.FromMinutes(intervalMinutes));
         }
 
-<<<<<<< HEAD
-        public static void ClearGameData()
-=======
         private static async Task SavePlayersPeriodicallyAsync()
->>>>>>> 164234de
         {
             try
             {
@@ -562,12 +545,7 @@
             }
         }
 
-<<<<<<< HEAD
-
-        public static void CheckDir(string path)
-=======
         private static async Task KickPlayerAsync(int playerIndex, int targetIndex)
->>>>>>> 164234de
         {
             try
             {
@@ -650,9 +628,6 @@
             NetworkSend.PlayerMsg(playerIndex, help, (int)Core.Enum.ColorType.BrightGreen);
         }
 
-<<<<<<< HEAD
-        public static string GetExceptionInfo(Exception ex)
-=======
         // Placeholder method for admin check
         private static Task<bool> IsAdminAsync(int playerIndex) =>
             Task.FromResult(playerIndex == 0); // Example: player 0 is admin
@@ -661,7 +636,6 @@
         /// Creates a backup of the database asynchronously.
         /// </summary>
         public static async Task BackupDatabaseAsync()
->>>>>>> 164234de
         {
             try
             {
@@ -698,14 +672,10 @@
             await DestroyServerAsync();
         }
 
-<<<<<<< HEAD
-        public static void AddDebug(string Msg)
-=======
         /// <summary>
         /// Logs an error to a file and updates error count asynchronously.
         /// </summary>
         public static async Task LogErrorAsync(Exception ex, string context = "")
->>>>>>> 164234de
         {
             string errorInfo = ex.ToString(); // Simplified; replace with GetExceptionInfo if available
             string logPath = System.IO.Path.Combine(Core.Path.Logs, "Errors.log");
@@ -718,11 +688,7 @@
             UpdateCaption();
         }
 
-<<<<<<< HEAD
-        public static void CheckShutDownCountDown()
-=======
         public static async Task CheckShutDownCountDownAsync()
->>>>>>> 164234de
         {
             if (General.ShutDownTimer.ElapsedTicks > 0)
             {
