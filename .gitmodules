<<<<<<< HEAD
[submodule "NLua"]
	path = Source/NLua
	url = https://github.com/NLua/NLua.git
[submodule "DarkUI"]
	path = Source/DarkUI
	url = https://github.com/RobinPerris/DarkUI.git
[submodule "SFML"]
	path = Source/SFML
=======
[submodule "Source/NLua"]
	path = source/NLua
	url = https://github.com/NLua/NLua.git
[submodule "Source/DarkUI"]
	path = DarkUI
	url = https://github.com/RobinPerris/DarkUI.git
[submodule "Source/SFML"]
	path = SFML
>>>>>>> 3b9c0517
	url = https://github.com/SFML/SFML.git
[submodule "Source/CSFML"]
	path = CSFML
	url = https://github.com/SFML/CSFML.git
<<<<<<< HEAD
[submodule "SFML.Net"]
	path = Source/SFML.Net
=======
[submodule "Source/SFML.Net"]
	path = SFML.Net
>>>>>>> 3b9c0517
	url = https://github.com/SFML/SFML.Net.git
[submodule "Sanford.Multimedia.Midi"]
	path = Source/Sanford.Multimedia.Midi
	url = https://github.com/tebjan/Sanford.Multimedia.Midi.git<|MERGE_RESOLUTION|>--- conflicted
+++ resolved
@@ -1,4 +1,3 @@
-<<<<<<< HEAD
 [submodule "NLua"]
 	path = Source/NLua
 	url = https://github.com/NLua/NLua.git
@@ -7,27 +6,12 @@
 	url = https://github.com/RobinPerris/DarkUI.git
 [submodule "SFML"]
 	path = Source/SFML
-=======
-[submodule "Source/NLua"]
-	path = source/NLua
-	url = https://github.com/NLua/NLua.git
-[submodule "Source/DarkUI"]
-	path = DarkUI
-	url = https://github.com/RobinPerris/DarkUI.git
-[submodule "Source/SFML"]
-	path = SFML
->>>>>>> 3b9c0517
 	url = https://github.com/SFML/SFML.git
 [submodule "Source/CSFML"]
-	path = CSFML
+	path = Source/CSFML
 	url = https://github.com/SFML/CSFML.git
-<<<<<<< HEAD
 [submodule "SFML.Net"]
 	path = Source/SFML.Net
-=======
-[submodule "Source/SFML.Net"]
-	path = SFML.Net
->>>>>>> 3b9c0517
 	url = https://github.com/SFML/SFML.Net.git
 [submodule "Sanford.Multimedia.Midi"]
 	path = Source/Sanford.Multimedia.Midi
